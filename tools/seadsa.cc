///
// seadsda -- Print heap graphs and call graph computed by sea-dsa
///

#include "llvm/LinkAllPasses.h"
#include "llvm/Analysis/CallPrinter.h"
#include "llvm/IR/LegacyPassManager.h"
#include "llvm/IR/LLVMContext.h"
#include "llvm/IR/Module.h"
#include "llvm/IRReader/IRReader.h"
#include "llvm/Support/FileSystem.h"
#include "llvm/Support/CommandLine.h"
#include "llvm/Support/Debug.h"
#include "llvm/Support/ManagedStatic.h"
#include "llvm/Support/Path.h"
#include "llvm/Support/PrettyStackTrace.h"
#include "llvm/Support/Signals.h"
#include "llvm/Support/SourceMgr.h"
#include "llvm/Support/ToolOutputFile.h"
#include "llvm/Support/raw_ostream.h"
#include "llvm/Transforms/IPO.h"
#include "llvm/IR/Verifier.h"

#include "sea_dsa/DsaAnalysis.hh"
#include "sea_dsa/CompleteCallGraph.hh"
#include "sea_dsa/ShadowMem.hh"
#include "sea_dsa/support/Debug.h"

static llvm::cl::opt<std::string>
InputFilename(llvm::cl::Positional, llvm::cl::desc("<input LLVM bitcode file>"),
              llvm::cl::Required, llvm::cl::value_desc("filename"));

static llvm::cl::opt<std::string>
OutputDir("outdir",
	  llvm::cl::desc("Output directory for oll"),
	  llvm::cl::init(""), llvm::cl::value_desc("DIR"));

static llvm::cl::opt<std::string>
AsmOutputFilename("oll", llvm::cl::desc("Output analyzed bitcode"),
               llvm::cl::init(""), llvm::cl::value_desc("filename"));

static llvm::cl::opt<std::string>
DefaultDataLayout("data-layout",
        llvm::cl::desc("data layout string to use if not specified by module"),
        llvm::cl::init(""), llvm::cl::value_desc("layout-string"));

static llvm::cl::opt<bool>
MemDot("sea-dsa-dot",
       llvm::cl::desc("Print SeaDsa memory graph of each function to dot format"),
       llvm::cl::init(false));

static llvm::cl::opt<bool>
MemViewer("sea-dsa-viewer",
	  llvm::cl::desc("View SeaDsa memory graph of each function to dot format"),
	  llvm::cl::init(false));

static llvm::cl::opt<bool>
CallGraphDot("sea-dsa-callgraph-dot",
	     llvm::cl::desc("Print SeaDsa complete call graph to dot format"),
	     llvm::cl::init(false));

static llvm::cl::opt<bool>
RunShadowMem("sea-dsa-shadow-mem",
	  llvm::cl::desc("Run ShadowMemPass"),
	  llvm::cl::Hidden,
	  llvm::cl::init(false));

namespace sea_dsa {
  SeaDsaLogOpt loc;
  extern bool PrintDsaStats;
  extern bool PrintCallGraphStats;
}

static llvm::cl::opt<sea_dsa::SeaDsaLogOpt, true, llvm::cl::parser<std::string> > 
LogClOption ("log",
             llvm::cl::desc ("Enable specified log level"),
             llvm::cl::location (sea_dsa::loc),
             llvm::cl::value_desc ("string"),
             llvm::cl::ValueRequired, llvm::cl::ZeroOrMore);

static std::string appendOutDir(std::string path) {
  if (!OutputDir.empty()) {
    auto filename = llvm::sys::path::filename(path);
    if (!llvm::sys::fs::create_directory(OutputDir)) {
      std::string FullFileName = OutputDir + "/" + filename.str();
      return FullFileName;
    }
  }
  return path;
}

int main(int argc, char **argv) {
  llvm::llvm_shutdown_obj shutdown;  // calls llvm_shutdown() on exit
  llvm::cl::ParseCommandLineOptions(argc, argv, "Heap Analysis");

  llvm::sys::PrintStackTraceOnErrorSignal(argv[0]);
  llvm::PrettyStackTraceProgram PSTP(argc, argv);
  llvm::EnableDebugBuffering = true;

  std::error_code error_code;
  llvm::SMDiagnostic err;
  llvm::LLVMContext context;
  std::unique_ptr<llvm::Module> module;
<<<<<<< HEAD
  std::unique_ptr<llvm::ToolOutputFile> asmOutput;
=======
  std::unique_ptr<llvm::tool_output_file> asmOutput, output;
>>>>>>> 98a3b4c6

  module = llvm::parseIRFile(InputFilename, err, context);
  if (module.get() == 0)
  {
    if (llvm::errs().has_colors()) llvm::errs().changeColor(llvm::raw_ostream::RED);
    llvm::errs() << "error: "
                 << "Bitcode was not properly read; " << err.getMessage() << "\n";
    if (llvm::errs().has_colors()) llvm::errs().resetColor();
    return 3;
  }

<<<<<<< HEAD
  if (!AsmOutputFilename.empty ())
    asmOutput =
      llvm::make_unique<llvm::ToolOutputFile>(AsmOutputFilename.c_str(), error_code,
					      llvm::sys::fs::F_Text);
=======
  if (!AsmOutputFilename.empty ()) {
    asmOutput = llvm::make_unique<llvm::tool_output_file>
      (appendOutDir(AsmOutputFilename.c_str()), 
       error_code, llvm::sys::fs::F_Text);
       
  }
>>>>>>> 98a3b4c6
  if (error_code) {
    if (llvm::errs().has_colors())
      llvm::errs().changeColor(llvm::raw_ostream::RED);
    llvm::errs() << "error: Could not open " << AsmOutputFilename << ": "
                 << error_code.message () << "\n";
    if (llvm::errs().has_colors()) llvm::errs().resetColor();
    return 3;
  }

  ///////////////////////////////
  // initialise and run passes //
  ///////////////////////////////
  
  llvm::legacy::PassManager pass_manager;

  llvm::PassRegistry &Registry = *llvm::PassRegistry::getPassRegistry();
  llvm::initializeAnalysis(Registry);

  /// call graph and other IPA passes
  // llvm::initializeIPA (Registry);
  // XXX: porting to 3.8 
  llvm::initializeCallGraphWrapperPassPass(Registry);
  // XXX: porting to 5.0
  //  llvm::initializeCallGraphPrinterPass(Registry);
  llvm::initializeCallGraphViewerPass(Registry);
  // XXX: not sure if needed anymore
  llvm::initializeGlobalsAAWrapperPassPass(Registry);  

  // add an appropriate DataLayout instance for the module
  const llvm::DataLayout *dl = &module->getDataLayout ();
  if (!dl && !DefaultDataLayout.empty ()) {
    module->setDataLayout (DefaultDataLayout);
    dl = &module->getDataLayout ();
  }

  assert (dl && "Could not find Data Layout for the module");  

  if (RunShadowMem) {
    pass_manager.add(sea_dsa::createShadowMemPass());
  } else {
    if (MemDot) {
      pass_manager.add(sea_dsa::createDsaPrinterPass());
    }
    
    if (MemViewer) {
      pass_manager.add(sea_dsa::createDsaViewerPass());
    }
    
    if (sea_dsa::PrintDsaStats) {
      pass_manager.add(sea_dsa::createDsaPrintStatsPass());
    }
    
    if (sea_dsa::PrintCallGraphStats) {
      pass_manager.add(sea_dsa::createDsaPrintCallGraphStatsPass());
    }
    
    if (CallGraphDot) {
      pass_manager.add(sea_dsa::createDsaCallGraphPrinterPass());
    }
    
    if (!MemDot && !MemViewer && !sea_dsa::PrintDsaStats &&
	!sea_dsa::PrintCallGraphStats && !CallGraphDot) {
      llvm::errs() << "No option selected: choose one option between "
		   << "{sea-dsa-dot, sea-dsa-viewer, sea-dsa-stats, "
		   << "sea-dsa-callgraph-dot, sea-dsa-callgraph-stats}\n";
    }
  }
  
  if (!AsmOutputFilename.empty ())
    pass_manager.add (createPrintModulePass (asmOutput->os ()));
  
  pass_manager.run(*module.get());

  if (!AsmOutputFilename.empty ())
    asmOutput->keep ();


  
  return 0;
}<|MERGE_RESOLUTION|>--- conflicted
+++ resolved
@@ -101,11 +101,7 @@
   llvm::SMDiagnostic err;
   llvm::LLVMContext context;
   std::unique_ptr<llvm::Module> module;
-<<<<<<< HEAD
   std::unique_ptr<llvm::ToolOutputFile> asmOutput;
-=======
-  std::unique_ptr<llvm::tool_output_file> asmOutput, output;
->>>>>>> 98a3b4c6
 
   module = llvm::parseIRFile(InputFilename, err, context);
   if (module.get() == 0)
@@ -117,19 +113,10 @@
     return 3;
   }
 
-<<<<<<< HEAD
   if (!AsmOutputFilename.empty ())
     asmOutput =
       llvm::make_unique<llvm::ToolOutputFile>(AsmOutputFilename.c_str(), error_code,
 					      llvm::sys::fs::F_Text);
-=======
-  if (!AsmOutputFilename.empty ()) {
-    asmOutput = llvm::make_unique<llvm::tool_output_file>
-      (appendOutDir(AsmOutputFilename.c_str()), 
-       error_code, llvm::sys::fs::F_Text);
-       
-  }
->>>>>>> 98a3b4c6
   if (error_code) {
     if (llvm::errs().has_colors())
       llvm::errs().changeColor(llvm::raw_ostream::RED);
