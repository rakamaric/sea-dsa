#include "llvm/ADT/DenseMap.h"
#include "llvm/ADT/SCCIterator.h"
#include "llvm/Analysis/CallGraph.h"
#include "llvm/Analysis/LoopInfo.h"
#include "llvm/Analysis/TargetLibraryInfo.h"
#include "llvm/IR/DataLayout.h"
#include "llvm/IR/Function.h"
#include "llvm/IR/InstIterator.h"
#include "llvm/IR/Instructions.h"
#include "llvm/IR/Module.h"
#include "llvm/IR/PassManager.h"
#include "llvm/Pass.h"
#include "llvm/Support/CommandLine.h"
#include "llvm/Support/raw_ostream.h"

#include "seadsa/AllocWrapInfo.hh"
#include "seadsa/CallGraphUtils.hh"
#include "seadsa/CallSite.hh"
#include "seadsa/Cloner.hh"
#include "seadsa/CompleteCallGraph.hh"
#include "seadsa/Graph.hh"
#include "seadsa/InitializePasses.hh"
#include "seadsa/Local.hh"
#include "seadsa/config.h"
#include "seadsa/support/Debug.h"

#include <unordered_set>
#include <vector>

using namespace llvm;

namespace seadsa {
bool PrintCallGraphStats;
extern bool NoBUFlowSensitiveOpt;
} // namespace seadsa

static llvm::cl::opt<bool, true> XPrintCallGraphStats(
    "sea-dsa-callgraph-stats",
    llvm::cl::desc("Print stats about the SeaDsa call graph"),
    llvm::cl::location(seadsa::PrintCallGraphStats), llvm::cl::init(false));

static llvm::cl::opt<unsigned> PrintVerbosity("sea-dsa-callgraph-stats-verbose",
                                              llvm::cl::Hidden,
                                              llvm::cl::init(1));

namespace seadsa {

// XXX: already defined in DsaBottomUp.cc
static const Value *findUniqueReturnValue(const Function &F) {
  const Value *onlyRetVal = nullptr;

  for (const auto &BB : F) {
    auto *TI = BB.getTerminator();
    auto *RI = dyn_cast<ReturnInst>(TI);
    if (!RI) continue;

    const Value *rv = RI->getOperand(0)->stripPointerCasts();
    if (onlyRetVal && onlyRetVal != rv) return nullptr;

    onlyRetVal = rv;
  }

  return onlyRetVal;
}

static Value *stripBitCast(Value *V) {
  if (ConstantExpr *CE = dyn_cast<ConstantExpr>(V)) {
    if (CE->isCast()) {
      return CE->getOperand(0);
    }
  }
  if (BitCastInst *BC = dyn_cast<BitCastInst>(V)) {
    return BC->getOperand(0);
  }
  return V;
}

static bool typeCompatible(const Type *t1, const Type *t2) {
  if (t1->isPointerTy() && t2->isPointerTy()) {
    return true;
  }
  return (t1 == t2);
}
  
static bool isCalleeTypeCompatible(const CallBase &CB, const Function &calleeF) {
  unsigned csNArgs = CB.arg_size();
  unsigned calleeNArgs = calleeF.arg_size();
  FunctionType *calleeFTy = calleeF.getFunctionType();

  if (calleeFTy->isVarArg()) {
    // assert(csNArgs >= calleeNArgs)
    if (csNArgs < calleeNArgs) {
      return false;
    }
  } else {
    // assert(csNArgs == calleeNArgs)
    if (csNArgs != calleeNArgs) {
      return false;
    }
  }

  if (!typeCompatible(CB.getType(), calleeFTy->getReturnType())) {
    return false;
  }

  // assert(csNArgs >= calleeNArgs)  
  for (unsigned i=0; i<calleeNArgs;++i) {
    if (!typeCompatible(CB.getArgOperand(i)->getType(), calleeFTy->getParamType(i))) {
      return false;
    }
  }
  
  return true;
}

  
static void resolveIndirectCallsThroughBitCast(Function &F, CallGraph &seaCg) {
  // Resolve trivial indirect calls through bitcasts:
  //    call void (...) bitcast (void ()* @parse_dir_colors to void (...)*)()
  //
  // This is important because our top-down/bottom-up analyses
  // traverse the call graph in a particular order (topological or
  // reverse topological). If these edges are missing then the
  // propagation can be done "too early" without analyzing the caller
  // or callee yet.
  for (auto &I : llvm::make_range(inst_begin(&F), inst_end(&F))) {
    if (!(isa<CallInst>(I) || isa<InvokeInst>(I))) continue;
    CallBase &CB = *dyn_cast<CallBase>(&I);
    Value *calleeV = CB.getCalledOperand();
    if (calleeV != stripBitCast(calleeV)) {
      if (Function *calleeF = dyn_cast<Function>(stripBitCast(calleeV))) {
        CallGraphNode *callerCGN = seaCg[&F];
        CallGraphNode *calleeCGN = seaCg[calleeF];
<<<<<<< HEAD
        callerCGN->removeCallEdgeFor(CB);
        callerCGN->addCalledFunction(&CB, calleeCGN);
        LOG("dsa-callgraph-trivial", llvm::errs()
                                         << "Added edge from " << F.getName()
                                         << " to " << calleeF->getName()
                                         << " with callsite=" << CB << "\n";);
=======
        CallBase *cb = dyn_cast<CallBase>(CS.getInstruction());
        callerCGN->removeCallEdgeFor(*cb);
        callerCGN->addCalledFunction(cb, calleeCGN);
        LOG("dsa-callgraph-trivial",
            llvm::errs() << "Added edge from " << F.getName() << " to "
                         << calleeF->getName()
                         << " with callsite=" << *CS.getInstruction() << "\n";);
>>>>>>> 9d8d71a8
      }
    }
  }
}

// XXX: similar to Graph::import but with two modifications:
// - the callee graph is modified during the cloning of call sites.
// - call sites are copied.
void CompleteCallGraphAnalysis::mergeGraphs(Graph &fromG, Graph &toG) {
  Cloner C(toG, CloningContext::mkNoContext(), Cloner::Options::Basic);
  for (auto &kv : fromG.globals()) {
    // -- clone node
    Node &n = C.clone(*kv.second->getNode());
    // -- re-create the cell
    Cell c(n, kv.second->getRawOffset());
    // -- insert value
    Cell &nc = toG.mkCell(*kv.first, Cell());
    // -- unify the old and new cells
    nc.unify(c);
  }

  for (auto &kv : fromG.formals()) {
    Node &n = C.clone(*kv.second->getNode());
    Cell c(n, kv.second->getRawOffset());
    Cell &nc = toG.mkCell(*kv.first, Cell());
    nc.unify(c);
  }
  for (auto &kv : fromG.returns()) {
    Node &n = C.clone(*kv.second->getNode());
    Cell c(n, kv.second->getRawOffset());
    Cell &nc = toG.mkRetCell(*kv.first, Cell());
    nc.unify(c);
  }

  cloneCallSites(C, fromG, toG);
  // possibly created many indirect links, compress
  toG.compress();
}

// Copy callsites from callee to caller graph using the cloner.
void CompleteCallGraphAnalysis::cloneCallSites(Cloner &C, Graph &calleeG,
                                               Graph &callerG) {
  for (DsaCallSite &calleeCS : calleeG.callsites()) {
    const Instruction &I = *(calleeCS.getInstruction());
    if (calleeCS.hasCell()) { // should always have a cell
      const Cell &c = calleeCS.getCell();
      // Ask the cloner if the called cell was cloned
      if (C.hasNode(*c.getNode())) {
        // -- Mark the callee's callsite as cloned:
        //
        // We keep track whether the node of the callee's cell has
        // been copied one into a caller.  The mark is kept in the
        // callee graph. Upon completion of a bottom-up iteration, we
        // use this mark to decide whether or not the callsite can be
        // resolved, and then, we reset it before we start the next
        // bottom-up iteration.
        calleeCS.markCloned();
        // -- Get the cloned node nc
        Cell nc(C.at(*c.getNode()), c.getRawOffset());
        // -- Clone the callsite:
        // if the callsite already exists in the caller then we unify
        // the existing callee's cell with nc, otherwise we create a
        // new callsite with nc.
        if (DsaCallSite *callerCS = callerG.getCallSite(I)) {
          Cell &calledC = callerCS->getCell();
          calledC.unify(nc);
        } else {
          callerG.mkCallSite(I, nc);
        }
      } else {
        if (&calleeG == &callerG) {
          // we pretend the callsite has been cloned.
          calleeCS.markCloned();
        }
      }
    }
  }
}

// Clone callee nodes into caller and resolve arguments
// XXX: already defined in DsaBottomUp but it clones call sites.
void CompleteCallGraphAnalysis::cloneAndResolveArgumentsAndCallSites(
    const DsaCallSite &CS, Graph &calleeG, Graph &callerG, bool noescape) {
  CloningContext context(*CS.getInstruction(), CloningContext::BottomUp);
  auto options = Cloner::BuildOptions(Cloner::StripAllocas);
  Cloner C(callerG, context, options);
  assert(context.m_cs);

  // clone and unify globals
  for (auto &kv : calleeG.globals()) {
    Node &calleeN = *kv.second->getNode();
    // We don't care if globals got unified together, but have to respect the
    // points-to relations introduced by the callee introduced.
#if 0
    if (!NoBUFlowSensitiveOpt)
      if (calleeN.getNumLinks() == 0 || !calleeN.isModified() ||
          llvm::isa<ConstantData>(kv.first))
        continue;
#endif

    Node &n = C.clone(calleeN, false, kv.first);
    Cell c(n, kv.second->getRawOffset());
    Cell &nc = callerG.mkCell(*kv.first, Cell());
    nc.unify(c);
  }

  // clone and unify return
  const Function &callee = *CS.getCallee();
  if (calleeG.hasRetCell(callee)) {
    Cell &nc = callerG.mkCell(*CS.getInstruction(), Cell());

    // Clone the return value directly, if we know that it corresponds to a
    // single allocation site from a global
    const Value *onlyAllocSite = findUniqueReturnValue(callee);
    if (NoBUFlowSensitiveOpt ||
        (onlyAllocSite && !isa<GlobalValue>(onlyAllocSite))) {
      onlyAllocSite = nullptr;
    }

    const Cell &ret = calleeG.getRetCell(callee);
    Node &n = C.clone(*ret.getNode(), false, onlyAllocSite);
    Cell c(n, ret.getRawOffset());
    nc.unify(c);

    if (onlyAllocSite) {
      assert(isa<llvm::GlobalValue>(onlyAllocSite));
      Cell &nc = callerG.mkCell(*onlyAllocSite, Cell());
      nc.unify(c);
    }
  }

  // clone and unify actuals and formals
  DsaCallSite::const_actual_iterator AI = CS.actual_begin(),
                                     AE = CS.actual_end();
  for (DsaCallSite::const_formal_iterator FI = CS.formal_begin(),
                                          FE = CS.formal_end();
       FI != FE && AI != AE; ++FI, ++AI) {
    const Value *arg = (*AI).get();
    const Value *fml = &*FI;
    if (calleeG.hasCell(*fml)) {
      const Cell &formalC = calleeG.getCell(*fml);
      Node &n = C.clone(*formalC.getNode());
      Cell c(n, formalC.getRawOffset());
      Cell &nc = callerG.mkCell(*arg, Cell());
      nc.unify(c);
    }
  }

  // clone callsites
  cloneCallSites(C, calleeG, callerG);

  // XX: It is very expensive to compress the caller graph after each
  // callsite is processed. Instead, we compress the caller graph only
  // once after all callsites have been inlined.
  // callerG.compress();
}

void CompleteCallGraphAnalysis::printStats(Module &M, raw_ostream &o) {
  unsigned num_total_calls = 0;
  unsigned num_direct_calls = 0;
  unsigned num_indirect_resolved_calls = 0;
  unsigned num_indirect_unresolved_calls = 0;
  unsigned num_asm_calls = 0;
  unsigned num_unexpected_calls = 0;

  std::string str;
  raw_string_ostream str_os(str);

  auto printFunction = [&str_os](const Function *F) {
    auto Ty = F->getFunctionType();
    str_os << *(Ty->getReturnType());
    str_os << " " << F->getName() << "(";
    for (unsigned i = 0, num_params = Ty->getNumParams(); i < num_params;) {
      str_os << *(Ty->getParamType(i));
      ++i;
      if (i < num_params) { str_os << ","; }
    }
    str_os << ")";
  };

  for (auto &F : M) {
    if (F.isDeclaration()) continue;
    for (auto &I : llvm::make_range(inst_begin(&F), inst_end(&F))) {
      if (!(isa<CallInst>(I) || isa<InvokeInst>(I))) continue;

      ++num_total_calls;
      DsaCallSite DsaCS(I);
      CallBase &CB = *dyn_cast<CallBase>(&I);
      if (DsaCS.getCallee()) { // DsaCallSite looks through bitcasts and aliases
        ++num_direct_calls;
      } else if (CB.isIndirectCall()) {
        if (isComplete(CB)) {
          ++num_indirect_resolved_calls;
          if (PrintVerbosity > 0) {
            str_os << CB; 
            if (const DebugLoc dbgloc = CB.getDebugLoc()) {
              str_os << " at ";
              dbgloc.print(str_os);
            }
            str_os << " ### RESOLVED\n  Callees:{";
            for (auto it = begin(CB), et = end(CB); it != et;) {
              const Function *calleeF = *it;
              printFunction(calleeF);
              ++it;
              if (it != et) { str_os << ","; }
            }
            str_os << "}\n";
          }
        } else {
          ++num_indirect_unresolved_calls;
          if (PrintVerbosity > 0) {
            str_os << CB << " ";
            if (const DebugLoc dbgloc = CB.getDebugLoc()) {
              str_os << " at ";
              dbgloc.print(str_os);
            }
            str_os << " ### UNRESOLVED\n";
            // TODO: we can give more information even if the call was not
            // resolved:
            // - is it partially resolved?
            // - is marked as external?
            // - ?
          }
        }
      } else if (CB.isInlineAsm()) {
        ++num_asm_calls;
      } else {
        ++num_unexpected_calls;
        errs() << CB << "\n";
        errs() << CB.getCalledOperand() << "\n";
      }
    }
  }

  o << "\n=== Sea-Dsa CallGraph Statistics === \n";
  o << "** Total number of total calls " << num_total_calls << "\n";
  o << "** Total number of direct calls " << num_direct_calls << "\n";
  o << "** Total number of asm calls " << num_asm_calls << "\n";
  o << "** Total number of indirect calls "
    << num_indirect_resolved_calls + num_indirect_unresolved_calls << "\n";
  o << "\t** Total number of indirect calls resolved by Sea-Dsa "
    << num_indirect_resolved_calls << "\n";
  o << "\t** Total number of indirect calls unresolved by Sea-Dsa "
    << num_indirect_unresolved_calls << "\n";
  if (num_unexpected_calls > 0) {
    o << "** Total number of unexpected calls " << num_unexpected_calls << "\n";
  }
  if (PrintVerbosity > 0) { o << "\n\n" << str_os.str() << "\n"; }
}

CompleteCallGraphAnalysis::CompleteCallGraphAnalysis(
    const llvm::DataLayout &dl, llvm::TargetLibraryInfoWrapperPass &tliWrapper,
    const AllocWrapInfo &allocInfo, const DsaLibFuncInfo &dsaLibFuncInfo,
    llvm::CallGraph &cg, bool noescape)
    : m_dl(dl), m_tliWrapper(tliWrapper), m_allocInfo(allocInfo),
      m_dsaLibFuncInfo(dsaLibFuncInfo), m_cg(cg),
      m_complete_cg(new CallGraph(m_cg.getModule())), m_noescape(noescape) {}

bool CompleteCallGraphAnalysis::runOnModule(Module &M) {

  typedef std::unordered_set<const Instruction *> InstSet;

  LOG("dsa-callgraph",
      errs() << "Started construction of complete call graph ... \n");

  GraphMap graphs;

  for (auto &F : M) {
    if (F.isDeclaration() || F.empty()) continue;
    // initialize empty graphs
    GraphRef fGraph = std::make_shared<Graph>(m_dl, m_setFactory);
    graphs[&F] = fGraph;
    // resolve trivial indirect calls
    resolveIndirectCallsThroughBitCast(F, *m_complete_cg);
  }

  const bool track_callsites = true;
  LocalAnalysis la(m_dl, m_tliWrapper, m_allocInfo, track_callsites);

  // Given a callsite, inline the callee's graph into the caller's graph.
  auto inlineCallee = [&graphs, this](DsaCallSite &dsaCS, unsigned numIter,
                                      int &cnt) {
    assert(dsaCS.getCallee());
    assert(graphs.count(dsaCS.getCaller()) > 0);
    assert(graphs.count(dsaCS.getCallee()) > 0);

    Graph &callerG = *(graphs.find(dsaCS.getCaller())->second);
    Graph &calleeG = *(graphs.find(dsaCS.getCallee())->second);

    ++cnt;

    LOG("dsa-callgraph-bu",
        llvm::errs() << "BU #" << cnt << " iteration=" << numIter << " : "
                     << dsaCS.getCaller()->getName() << " <- "
                     << dsaCS.getCallee()->getName() << "\n");
    LOG("dsa-callgraph-bu",
        llvm::errs() << "\tCallee size: " << calleeG.numNodes()
                     << ", caller size:\t" << callerG.numNodes() << "\n");
    LOG("dsa-callgraph-bu",
        llvm::errs() << "\tCallee collapsed: " << calleeG.numCollapsed()
                     << ", caller collapsed:\t" << callerG.numCollapsed()
                     << "\n");

    cloneAndResolveArgumentsAndCallSites(dsaCS, calleeG, callerG, m_noescape);
    LOG("dsa-callgraph-bu",
        llvm::errs() << "\tCaller size after clone: " << callerG.numNodes()
                     << ", collapsed: " << callerG.numCollapsed() << "\n");
  };

  /// To keep track if there is a change in the callgraph
  bool change = true;
  unsigned numIter = 1;
  while (change) {
    /// This loop performs a bottom-up traversal while inlining
    /// callee's graphs into callers. The callgraph is augmented with
    /// new edges after each iteration.
    for (auto it = scc_begin(&*m_complete_cg); !it.isAtEnd(); ++it) {
      auto &scc = *it;
      GraphRef fGraph = nullptr;

      for (CallGraphNode *cgn : scc) {
        Function *fn = cgn->getFunction();
        if (!fn || fn->isDeclaration() || fn->empty()) continue;
        if (!fGraph) {
          assert(graphs.find(fn) != graphs.end());
          fGraph = graphs[fn];
          assert(fGraph);
        }

        if (numIter == 1) {
          la.runOnFunction(*fn, *fGraph);
          graphs[fn] = fGraph;
        } else {
          // After the first bottom-up iteration, a new cycle in the
          // callgraph can be created so we merge all SCC's graphs
          if (fGraph != graphs[fn]) {
            // XXX: we don't use import because it does not copy call sites.
            // fGraph->import(*(graphs[fn]), true);

            mergeGraphs(*(graphs[fn]), *fGraph);
            graphs[fn] = fGraph;
          }
        }
      }
      std::vector<CallGraphNode *> cgns = call_graph_utils::SortedCGNs(scc);
      for (CallGraphNode *cgn : cgns) {
        Function *fn = cgn->getFunction();
        if (!fn || fn->isDeclaration() || fn->empty()) continue;

        static int cnt = 0;
        // Inline direct and indirect calls
        for (auto &callRecord : *cgn) {
          CallBase &CB = *dyn_cast<CallBase>(*callRecord.first);
          if (CB.isIndirectCall()) {
            // indirect call:
            //
            // the indirect call might have been already resolved so
            // we ask the call graph for a possible callee.
            const Function *callee = callRecord.second->getFunction();
            if (!callee || callee->isDeclaration() || callee->empty()) {
              continue;
            }
            DsaCallSite dsaCS(CB, *callee);
            inlineCallee(dsaCS, numIter, cnt);
          } else {
            DsaCallSite dsaCS(CB);
            const Function *callee = dsaCS.getCallee();
            // XXX: callee can be still nullptr if the callee is asm
            if (!callee || callee->isDeclaration() || callee->empty()) {
              continue;
            }
            // direct call
            inlineCallee(dsaCS, numIter, cnt);
          }
        }
      }

      if (fGraph) fGraph->compress();
    }
    //// end bottom-up phase

    /// Add new edges in the call graph.
    ///
    /// An original indirect callsite CS can be copied into both
    /// callers' and into their ancestors' graphs during the bottom-up
    /// phase. At a given graph G with a copy of an indirect call
    /// (copyCS) we identify some of the possible callees of CS if
    /// the callee's cell (calleeC) in copyCS was never cloned.
    ///
    /// We extract the possible callees from the allocation sites
    /// associated to calleeC's node. Thus, in order to fully resolve
    /// an indirect call we need to be able to perform the
    /// above-mentioned process for all copies of the original
    /// indirect call. If, for instance, one of the allocation sites
    /// is an external call we won't be able to fully resolve the
    /// indirect call.

    // Return true iff there is a callgraph edge between src and dst
    // with callsite CS.
    auto hasEdge = [](const CallGraphNode *src, const CallGraphNode *dst, const CallBase &CB) {
      return std::any_of(
          src->begin(), src->end(),
          [&dst, &CB](const typename CallGraphNode::CallRecord &record) {
            return (record.second == dst &&
                    *record.first == &CB);
          });
    };

    change = false;
    for (auto &kv : graphs) {
      for (DsaCallSite &cs : kv.second->callsites()) {
        if (kv.first->getName().equals("main") ||
            // XXX: a callsite might not be cloned if the function has
            // not been inlined yet but in that case its allocation
            // sites should be empty and we skip the callsite.
            (!cs.isCloned())) {

          Node *csNode = cs.getCell().getNode();
          // Get all possible callees from the allocation sites
          auto &alloc_sites = csNode->getAllocSites();
          if (alloc_sites.empty()) {
#if 0
	    // This can happen in early fixpoint iterations or if
	    // some callsite is in a function that is never inlined
	    // (e.g., if its address is taken and passed to an
	    // external call that is supposed to call it).
	    errs() << "WARNING: callsite at " << cs.getCaller()->getName()
                   << " in graph " << kv.first->getName()
		   << " without allocation site at iteration " << numIter << "\n"
		   << "\t" << *cs.getInstruction() << "\n"
		   << "\t" << *(cs.getCell().getNode()) << "\n";
#endif
            continue;
          }

          const Function *caller = cs.getCaller();
          CallGraphNode *CGNCaller = (*m_complete_cg)[caller];
          assert(CGNCaller);
          const CallBase &CGNCB = *dyn_cast<CallBase>(cs.getInstruction());
          CallBase *cb = const_cast<CallBase *>(&CGNCB);

          // At this point, we can try to resolve the indirect call
          // Update the callgraph by adding a new edge to each
          // resolved callee. However, the call site is not marked as
          // fully resolved if the dsa node is marked as external.
          bool foundAtLeastOneCallee = false;
          for (const Value *v : alloc_sites) {
            if (const Function *fn =
                    dyn_cast<Function>(v->stripPointerCastsAndAliases())) {
<<<<<<< HEAD
=======

	      // If the callee is not type-compatible with the
	      // callsite then we ignore it. This ensures that the
	      // bottom-up phase only inlines a callee's graph if the
	      // callee's signature is type-compatible with the
	      // callsite.
	      if (!isCalleeTypeCompatible(*cb, *fn)) {
		continue;
	      }
	      
>>>>>>> 9d8d71a8
              foundAtLeastOneCallee = true;
              CallGraphNode *CGNCallee = (*m_complete_cg)[fn];
              assert(CGNCallee);
              if (!hasEdge(CGNCaller, CGNCallee, CGNCB)) {
                assert(cb);
                CGNCaller->addCalledFunction(cb, CGNCallee);
                m_callees[cs.getInstruction()].push_back(fn);
                change = true;
              }
            }
          }

          if (foundAtLeastOneCallee && !csNode->isExternal()) {
            // At this point we know about the indirect call that :
            // 1) it can be resolved. This happens either because:
            //    - we have already reached main during the bottom-up process or
            //    - the callsite cannot be inlined anymore.
            // 2) it has at least one allocation site (i.e., some
            //    callee to resolve it)
            // 3) it has no external allocation site.
            m_resolved.insert(cs.getInstruction());
            // LOG("dsa-callgraph-resolve",
            //  errs() << "Resolving indirect call by "
            //         << kv.first->getName() << " at "
            //         <<
            //         cs.getInstruction()->getParent()->getParent()->getName()
            //            << ":\n";
            //  cs.write(errs()); errs() << "\n";
            //  errs() << "Marked as complete.\n";);
          }
        }

        // reset the cloned flag for next bottom-up iteration
        // XXX: we don't clear the cloned mark here because two
        // functions can share the same graph, so if we clear it here
        // the next function will think the callsite was not cloned.
        // cs.markCloned(false);
      }
    }

    // FIXME: avoid traverse again callsites.
    for (auto &kv : graphs) {
      for (DsaCallSite &cs : kv.second->callsites()) {
        cs.markCloned(false);
      }
    }

    ++numIter;
  }

  /// Remove edges in the callgraph: remove original indirect call
  /// from call graph if we know for sure we fully resolved it.
  for (auto &F : M) {
    CallGraphNode *CGNF = (*m_complete_cg)[&F];
    if (!CGNF) continue;

    // collect first callsites to avoid invalidating iterators
    std::vector<CallBase*> toRemove;
    for (auto &kv : llvm::make_range(CGNF->begin(), CGNF->end())) {
      if (!kv.first) continue;
<<<<<<< HEAD
      CallBase &CB = *dyn_cast<CallBase>(*kv.first);
      if (CB.isIndirectCall() &&
          !kv.second->getFunction() /* has no callee */) {
        if (m_resolved.count(&CB) > 0) toRemove.push_back(&CB);
      }
    }
    for (CallBase *CB : toRemove) {
      assert(CB);
      CGNF->removeCallEdgeFor(*CB);
=======
      auto& CB = *dyn_cast<CallBase>(&*kv.first);
      /* if the call is indirect and call graph does not have a function */
      if (CB.isIndirectCall() && !kv.second->getFunction() ) {
        if (m_resolved.count(&CB) > 0) toRemove.push_back(&CB);
      }
    }
    for (auto *cb : toRemove) {
      CGNF->removeCallEdgeFor(*cb);
>>>>>>> 9d8d71a8
    }
  }

  // Clear up callsites because they are not needed anymore
  // They are only used to build the complete call graph.
  for (auto &kv : graphs) {
    kv.second->clearCallSites();
  }

  LOG(
      "dsa-callgraph-bu-graph", for (auto &kv
                                     : graphs) {
        errs() << "### Bottom-up Dsa graph for " << kv.first->getName() << "\n";
        kv.second->write(errs());
        errs() << "\n";
      });

  LOG("dsa-callgraph-show",
      // errs() << "Original call graph\n";
      // m_cg.print(errs());
      errs() << "Complete call graph built by sea-dsa\n";
      m_complete_cg->print(errs()););

  LOG("dsa-callgraph", errs()
                           << "Finished construction of complete call graph\n");
  return false;
}

CallGraph &CompleteCallGraphAnalysis::getCompleteCallGraphRef() {
  assert(m_complete_cg);
  return *m_complete_cg;
}

const CallGraph &CompleteCallGraphAnalysis::getCompleteCallGraphRef() const {
  assert(m_complete_cg);
  return *m_complete_cg;
}

std::unique_ptr<CallGraph> CompleteCallGraphAnalysis::getCompleteCallGraph() {
  return std::move(m_complete_cg);
}

<<<<<<< HEAD
bool CompleteCallGraphAnalysis::isComplete(CallBase &CB) const {
  return m_resolved.count(&CB) > 0;
=======
bool CompleteCallGraphAnalysis::isComplete(CallSite &CS) const {
  return isComplete(*CS.getInstruction());
}

bool CompleteCallGraphAnalysis::isComplete(Instruction *I) const {
  return I ? isComplete(*I) : false;
}
bool CompleteCallGraphAnalysis::isComplete(Instruction &I) const {
  return m_resolved.count(&I) > 0;
>>>>>>> 9d8d71a8
}

CompleteCallGraphAnalysis::callee_iterator
CompleteCallGraphAnalysis::begin(llvm::CallBase &CB) {
  return m_callees[&CB].begin();
}

CompleteCallGraphAnalysis::callee_iterator
CompleteCallGraphAnalysis::end(llvm::CallBase &CB) {
  return m_callees[&CB].end();
}

CompleteCallGraphAnalysis::callee_iterator
CompleteCallGraphAnalysis::begin(llvm::CallBase &CB) {
  return m_callees[&CB].begin();
}

CompleteCallGraphAnalysis::callee_iterator
CompleteCallGraphAnalysis::end(llvm::CallBase &CB) {
  return m_callees[&CB].end();
}

CompleteCallGraph::CompleteCallGraph(bool printStats)
    : ModulePass(ID), m_CCGA(nullptr), m_printStats(printStats) {}

void CompleteCallGraph::getAnalysisUsage(AnalysisUsage &AU) const {
  AU.addRequired<TargetLibraryInfoWrapperPass>();
  AU.addRequired<CallGraphWrapperPass>();
  // dependency for immutable AllowWrapInfo
  AU.addRequired<LoopInfoWrapperPass>();
  AU.addRequired<AllocWrapInfo>();
  AU.addRequired<DsaLibFuncInfo>();
  AU.setPreservesAll();
}

bool CompleteCallGraph::runOnModule(Module &M) {
  auto &dl = M.getDataLayout();
  auto &tli = getAnalysis<TargetLibraryInfoWrapperPass>();
  auto allocInfo = &getAnalysis<AllocWrapInfo>();
  auto dsaLibFuncInfo = &getAnalysis<DsaLibFuncInfo>();
  allocInfo->initialize(M, this);
  dsaLibFuncInfo->initialize(M);
  CallGraph &cg = getAnalysis<CallGraphWrapperPass>().getCallGraph();
  m_CCGA.reset(new CompleteCallGraphAnalysis(dl, tli, *allocInfo,
                                             *dsaLibFuncInfo, cg, true));
  m_CCGA->runOnModule(M);
  if (PrintCallGraphStats || m_printStats) { m_CCGA->printStats(M, errs()); }
  return false;
}

CallGraph &CompleteCallGraph::getCompleteCallGraph() {
  return m_CCGA->getCompleteCallGraphRef();
}

const CallGraph &CompleteCallGraph::getCompleteCallGraph() const {
  return m_CCGA->getCompleteCallGraphRef();
}

bool CompleteCallGraph::isComplete(CallBase &CB) const {
  return m_CCGA->isComplete(CB);
}

CompleteCallGraph::callee_iterator
CompleteCallGraph::begin(llvm::CallBase &CB) {
  return m_CCGA->begin(CB);
}

CompleteCallGraph::callee_iterator CompleteCallGraph::end(llvm::CallBase &CB) {
  return m_CCGA->end(CB);
}

CompleteCallGraph::callee_iterator
CompleteCallGraph::begin(llvm::CallBase &CB) {
  return m_CCGA->begin(CB);
}

CompleteCallGraph::callee_iterator CompleteCallGraph::end(llvm::CallBase &CB) {
  return m_CCGA->end(CB);
}

char CompleteCallGraph::ID = 0;

Pass *createDsaPrintCallGraphStatsPass() { return new CompleteCallGraph(true); }

} // namespace seadsa

using namespace seadsa;
INITIALIZE_PASS_BEGIN(CompleteCallGraph, "seadsa-complete-callgraph",
                      "Construct SeaDsa call graph pass", false, false)
INITIALIZE_PASS_DEPENDENCY(LoopInfoWrapperPass)
INITIALIZE_PASS_DEPENDENCY(AllocWrapInfo)
INITIALIZE_PASS_DEPENDENCY(DsaLibFuncInfo)
INITIALIZE_PASS_DEPENDENCY(CallGraphWrapperPass)
INITIALIZE_PASS_DEPENDENCY(TargetLibraryInfoWrapperPass)
INITIALIZE_PASS_END(CompleteCallGraph, "seadsa-complete-callgraph",
                    "Construct SeaDsa call graph pass", false, false)<|MERGE_RESOLUTION|>--- conflicted
+++ resolved
@@ -131,22 +131,12 @@
       if (Function *calleeF = dyn_cast<Function>(stripBitCast(calleeV))) {
         CallGraphNode *callerCGN = seaCg[&F];
         CallGraphNode *calleeCGN = seaCg[calleeF];
-<<<<<<< HEAD
         callerCGN->removeCallEdgeFor(CB);
         callerCGN->addCalledFunction(&CB, calleeCGN);
         LOG("dsa-callgraph-trivial", llvm::errs()
                                          << "Added edge from " << F.getName()
                                          << " to " << calleeF->getName()
                                          << " with callsite=" << CB << "\n";);
-=======
-        CallBase *cb = dyn_cast<CallBase>(CS.getInstruction());
-        callerCGN->removeCallEdgeFor(*cb);
-        callerCGN->addCalledFunction(cb, calleeCGN);
-        LOG("dsa-callgraph-trivial",
-            llvm::errs() << "Added edge from " << F.getName() << " to "
-                         << calleeF->getName()
-                         << " with callsite=" << *CS.getInstruction() << "\n";);
->>>>>>> 9d8d71a8
       }
     }
   }
@@ -596,8 +586,6 @@
           for (const Value *v : alloc_sites) {
             if (const Function *fn =
                     dyn_cast<Function>(v->stripPointerCastsAndAliases())) {
-<<<<<<< HEAD
-=======
 
 	      // If the callee is not type-compatible with the
 	      // callsite then we ignore it. This ensures that the
@@ -608,7 +596,6 @@
 		continue;
 	      }
 	      
->>>>>>> 9d8d71a8
               foundAtLeastOneCallee = true;
               CallGraphNode *CGNCallee = (*m_complete_cg)[fn];
               assert(CGNCallee);
@@ -669,26 +656,14 @@
     std::vector<CallBase*> toRemove;
     for (auto &kv : llvm::make_range(CGNF->begin(), CGNF->end())) {
       if (!kv.first) continue;
-<<<<<<< HEAD
       CallBase &CB = *dyn_cast<CallBase>(*kv.first);
-      if (CB.isIndirectCall() &&
-          !kv.second->getFunction() /* has no callee */) {
-        if (m_resolved.count(&CB) > 0) toRemove.push_back(&CB);
-      }
-    }
-    for (CallBase *CB : toRemove) {
-      assert(CB);
-      CGNF->removeCallEdgeFor(*CB);
-=======
-      auto& CB = *dyn_cast<CallBase>(&*kv.first);
       /* if the call is indirect and call graph does not have a function */
       if (CB.isIndirectCall() && !kv.second->getFunction() ) {
         if (m_resolved.count(&CB) > 0) toRemove.push_back(&CB);
       }
     }
-    for (auto *cb : toRemove) {
-      CGNF->removeCallEdgeFor(*cb);
->>>>>>> 9d8d71a8
+    for (CallBase *CB : toRemove) {
+      CGNF->removeCallEdgeFor(*CB);
     }
   }
 
@@ -731,30 +706,8 @@
   return std::move(m_complete_cg);
 }
 
-<<<<<<< HEAD
 bool CompleteCallGraphAnalysis::isComplete(CallBase &CB) const {
   return m_resolved.count(&CB) > 0;
-=======
-bool CompleteCallGraphAnalysis::isComplete(CallSite &CS) const {
-  return isComplete(*CS.getInstruction());
-}
-
-bool CompleteCallGraphAnalysis::isComplete(Instruction *I) const {
-  return I ? isComplete(*I) : false;
-}
-bool CompleteCallGraphAnalysis::isComplete(Instruction &I) const {
-  return m_resolved.count(&I) > 0;
->>>>>>> 9d8d71a8
-}
-
-CompleteCallGraphAnalysis::callee_iterator
-CompleteCallGraphAnalysis::begin(llvm::CallBase &CB) {
-  return m_callees[&CB].begin();
-}
-
-CompleteCallGraphAnalysis::callee_iterator
-CompleteCallGraphAnalysis::end(llvm::CallBase &CB) {
-  return m_callees[&CB].end();
 }
 
 CompleteCallGraphAnalysis::callee_iterator
@@ -816,15 +769,6 @@
   return m_CCGA->end(CB);
 }
 
-CompleteCallGraph::callee_iterator
-CompleteCallGraph::begin(llvm::CallBase &CB) {
-  return m_CCGA->begin(CB);
-}
-
-CompleteCallGraph::callee_iterator CompleteCallGraph::end(llvm::CallBase &CB) {
-  return m_CCGA->end(CB);
-}
-
 char CompleteCallGraph::ID = 0;
 
 Pass *createDsaPrintCallGraphStatsPass() { return new CompleteCallGraph(true); }
