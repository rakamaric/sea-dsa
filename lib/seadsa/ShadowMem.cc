--- conflicted
+++ resolved
@@ -687,7 +687,6 @@
   void visitCallBase(CallBase &I);
   void visitMemSetInst(MemSetInst &I);
   void visitMemTransferInst(MemTransferInst &I);
-<<<<<<< HEAD
   void visitAllocationFn(CallBase &I);
   void visitCalloc(CallBase &I);
   void visitMemhavoc(CallBase &I);
@@ -695,23 +694,12 @@
   void visitIsRead(CallBase &I);
   void visitIsAlloc(CallBase &I);
   void visitResetModified(CallBase &I);
+  void
+  visitSetShadowMem(CallBase &I); // this shadow memory means OpSem shadowmem
+  void
+  visitGetShadowMem(CallBase &I); // this shadow memory means OpSem shadowmem
   void visitResetRead(CallBase &I);
   void visitFree(CallBase &I);
-=======
-  void visitAllocationFn(CallSite &CS);
-  void visitCalloc(CallSite &CS);
-  void visitMemhavoc(CallSite &CS);
-  void visitIsModified(CallSite &CS);
-  void visitIsRead(CallSite &CS);
-  void visitIsAlloc(CallSite &CS);
-  void visitResetModified(CallSite &CS);
-  void
-  visitSetShadowMem(CallSite &CS); // this shadow memory means OpSem shadowmem
-  void
-  visitGetShadowMem(CallSite &CS); // this shadow memory means OpSem shadowmem
-  void visitResetRead(CallSite &CS);
-  void visitFree(CallSite &CS);
->>>>>>> b3c5904a
   void visitDsaCallSite(dsa::DsaCallSite &CS);
 
   /// \brief Returns a reference to the global sea-dsa analysis.
@@ -1115,12 +1103,12 @@
   }
 
   if (callee->getName().equals("sea.set_shadowmem")) {
-    visitSetShadowMem(CS); // This shadow mem is the one used in opsem
+    visitSetShadowMem(I); // This shadow mem is the one used in opsem
     return;
   }
 
   if (callee->getName().equals("sea.get_shadowmem")) {
-    visitGetShadowMem(CS); // This shadow mem is the one used in opsem
+    visitGetShadowMem(I); // This shadow mem is the one used in opsem
     return;
   }
 
@@ -1354,19 +1342,15 @@
   associateConcretePtr(memDef, ptr, &I);
 }
 
-<<<<<<< HEAD
-void ShadowMemImpl::visitResetRead(CallBase &I) {
-=======
-void ShadowMemImpl::visitSetShadowMem(CallSite &CS) {
+void ShadowMemImpl::visitSetShadowMem(CallBase &I) {
   LOG("dsa.setshadowmem", errs() << "Visiting setshadowmem \n");
-  auto &callInst = *CS.getInstruction();
   /* setshadowmem definition:
      void @sea.set_shadowmem(i8, i8*, i8)
      operand 0 is the slot to set
      operand 1 is the pointer to be marked
      operand 2 is the value to be marked
   */
-  auto &ptr = *CS.getArgOperand(1);
+  auto &ptr = *I.getArgOperand(1);
   if (!m_graph->hasCell(ptr)) {
     LOG("dsa.setshadowem", errs() << "no cell for: " << ptr << "\n");
     return;
@@ -1376,20 +1360,19 @@
     LOG("dsa.setshadowmem", errs() << "cell is null for: " << ptr << "\n");
     return;
   }
-  m_B->SetInsertPoint(&callInst);
+  m_B->SetInsertPoint(&I);
   CallInst &memDef = mkShadowStore(*m_B, cell, 1 /* bytes to access */);
-  associateConcretePtr(memDef, ptr, &callInst);
-}
-
-void ShadowMemImpl::visitGetShadowMem(CallSite &CS) {
+  associateConcretePtr(memDef, ptr, &I);
+}
+
+void ShadowMemImpl::visitGetShadowMem(CallBase &I) {
   LOG("dsa.getshadowmem", errs() << "Visiting getshadowmem \n");
-  auto &callInst = *CS.getInstruction();
   /* getshadowmem definition:
       void @sea.get_shadowmem(i8, i8*)
       operand 0 is the slot to set
       operand 1 is the pointer whose mark we want
    */
-  auto &ptr = *CS.getArgOperand(1);
+  auto &ptr = *I.getArgOperand(1);
   if (!m_graph->hasCell(ptr)) {
     LOG("dsa.getshadowmem", errs() << "no cell for: " << ptr << "\n");
     return;
@@ -1400,13 +1383,13 @@
     return;
   }
 
-  m_B->SetInsertPoint(&callInst);
+  m_B->SetInsertPoint(&I);
   CallInst &memUse = mkShadowLoad(*m_B, cell, 1 /* bytes to access */);
-  associateConcretePtr(memUse, ptr, &callInst);
-}
-
-void ShadowMemImpl::visitResetRead(CallSite &CS) {
->>>>>>> b3c5904a
+  associateConcretePtr(memUse, ptr, &I);
+}
+
+
+void ShadowMemImpl::visitResetRead(CallBase &I) {
   LOG("dsa.resetRead", errs() << "Visiting resetRead \n");
   /* resetRead definition:
      bool @sea.reset_read(i8*)
