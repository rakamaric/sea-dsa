#include "llvm/ADT/GraphTraits.h"
#include "llvm/ADT/SCCIterator.h"
#include "llvm/ADT/StringRef.h"
#include "llvm/Support/CommandLine.h"
#include "llvm/Support/DOTGraphTraits.h"
#include "llvm/Support/FileSystem.h"
#include "llvm/Support/GraphWriter.h"

#include "seadsa/CallGraphUtils.hh"
#include "seadsa/CompleteCallGraph.hh"
#include "seadsa/DsaAnalysis.hh"
#include "seadsa/DsaColor.hh"
#include "seadsa/Global.hh"
#include "seadsa/GraphTraits.hh"
#include "seadsa/Info.hh"
#include "seadsa/Printer.hh"
#include "seadsa/support/Debug.h"

/*
   Convert each DSA graph to .dot file.
 */

namespace seadsa {
std::string DotOutputDir;
}

static llvm::cl::opt<std::string, true>
    XDotOutputDir("sea-dsa-dot-outdir",
                  llvm::cl::desc("Output directory for dot files"),
                  llvm::cl::location(seadsa::DotOutputDir), llvm::cl::init(""),
                  llvm::cl::value_desc("DIR"));

static llvm::cl::opt<bool> DsaColorCallSiteSimDot(
    "sea-dsa-color-callsite-sim-dot",
    llvm::cl::desc("Output colored graphs according to how nodes of callees "
                   "are simulated in the caller"),
    llvm::cl::init(false));

static llvm::cl::opt<bool> DsaColorFunctionSimDot(
    "sea-dsa-color-func-sim-dot",
    llvm::cl::desc("Output colored graphs according to how nodes of a summary "
                   "graph are simulated in the final graph"),
    llvm::cl::init(false));

static llvm::cl::opt<bool>
    PrintAllocSites("sea-dsa-dot-print-as",
                    llvm::cl::desc("Print allocation sites for SeaDsa nodes"),
                    llvm::cl::init(false));

using namespace llvm;

namespace seadsa {

namespace internals {

/* XXX: The API of llvm::GraphWriter is not flexible enough.
   We need the labels for source and destinations of edges to be the
   same rather than s0,s1... and d0,d1,..

   internals::GraphWriter is a copy of llvm::GraphWriter but with
   some changes (search for MODIFICATION) in writeEdge customized to
   output nice Dsa graphs.
*/

template <typename GraphType> class GraphWriter {
  raw_ostream &O;
  const GraphType &G;
  ColorMap *m_cm = nullptr;

  typedef DOTGraphTraits<GraphType> DOTTraits;
  typedef GraphTraits<GraphType> GTraits;
  typedef typename GTraits::NodeType NodeType;
  typedef typename GTraits::nodes_iterator node_iterator;
  typedef typename GTraits::ChildIteratorType child_iterator;
  DOTTraits DTraits;

  // Writes the edge labels of the node to O and returns true if there are any
  // edge labels not equal to the empty string "".
  bool getEdgeSourceLabels(raw_ostream &O, NodeType *Node) {
    child_iterator EI = GTraits::child_begin(Node);
    child_iterator EE = GTraits::child_end(Node);
    bool hasEdgeSourceLabels = false;

    for (unsigned i = 0; EI != EE && i != 64; ++EI, ++i) {
      std::string label = DTraits.getEdgeSourceLabel(Node, EI);

      if (label.empty()) continue;

      hasEdgeSourceLabels = true;

      if (i) O << "|";

      O << "<s" << i << ">" << DOT::EscapeString(label);
    }

    if (EI != EE && hasEdgeSourceLabels) O << "|<s64>truncated...";

    return hasEdgeSourceLabels;
  }

public:
  GraphWriter(raw_ostream &o, const GraphType &g, bool SN,
              ColorMap *cm = nullptr)
      : O(o), G(g), m_cm(cm) {
    DTraits = DOTTraits(SN);
  }

  void writeGraph(const std::string &Title = "") {
    // Output the header for the graph...
    writeHeader(Title);

    // Emit all of the nodes in the graph...
    writeNodes();

    // Output any customizations on the graph
    DOTGraphTraits<GraphType>::addCustomGraphFeatures(G, *this);

    // Output the end of the graph
    writeFooter();
  }

  void writeHeader(const std::string &Title) {
    std::string GraphName = DTraits.getGraphName(G);

    if (!Title.empty())
      O << "digraph \"" << DOT::EscapeString(Title) << "\" {\n";
    else if (!GraphName.empty())
      O << "digraph \"" << DOT::EscapeString(GraphName) << "\" {\n";
    else
      O << "digraph unnamed {\n";

    if (DTraits.renderGraphFromBottomUp()) O << "\trankdir=\"BT\";\n";

    if (!Title.empty())
      O << "\tlabel=\"" << DOT::EscapeString(Title) << "\";\n";
    else if (!GraphName.empty())
      O << "\tlabel=\"" << DOT::EscapeString(GraphName) << "\";\n";
    O << DTraits.getGraphProperties(G);
    O << "\n";
  }

  void writeFooter() {
    // Finish off the graph
    O << "}\n";
  }

  void writeNodes() {
    // Loop over the graph, printing it out...
    for (node_iterator I = GTraits::nodes_begin(G), E = GTraits::nodes_end(G);
         I != E; ++I)
      if (!isNodeHidden(*I)) writeNode(*I);
  }

  bool isNodeHidden(NodeType &Node) { return isNodeHidden(&Node); }

  bool isNodeHidden(NodeType *const *Node) { return isNodeHidden(*Node); }

  bool isNodeHidden(NodeType *Node) { return DTraits.isNodeHidden(Node); }

  void writeNode(NodeType &Node) { writeNode(&Node); }

  void writeNode(NodeType *const *Node) { writeNode(*Node); }

  void writeNode(NodeType *Node) {
    std::string NodeAttributes = DTraits.getNodeAttributes(Node, G, m_cm);

    O << "\tNode" << static_cast<const void *>(Node) << " [shape=record,";
    if (!NodeAttributes.empty()) O << NodeAttributes << ",";
    O << "label=\"{";

    if (!DTraits.renderGraphFromBottomUp()) {
      O << DOT::EscapeString(DTraits.getNodeLabel(Node, G));

      // If we should include the address of the node in the label, do so now.
      std::string Id = DTraits.getNodeIdentifierLabel(Node, G);
      if (!Id.empty()) O << "|" << DOT::EscapeString(Id);

      std::string NodeDesc = DTraits.getNodeDescription(Node, G);
      if (!NodeDesc.empty()) O << "|" << DOT::EscapeString(NodeDesc);
    }

    std::string edgeSourceLabels;
    raw_string_ostream EdgeSourceLabels(edgeSourceLabels);
    bool hasEdgeSourceLabels = getEdgeSourceLabels(EdgeSourceLabels, Node);

    if (hasEdgeSourceLabels) {
      if (!DTraits.renderGraphFromBottomUp()) O << "|";

      O << "{" << EdgeSourceLabels.str() << "}";

      if (DTraits.renderGraphFromBottomUp()) O << "|";
    }

    if (DTraits.renderGraphFromBottomUp()) {
      O << DOT::EscapeString(DTraits.getNodeLabel(Node, G));

      // If we should include the address of the node in the label, do so now.
      std::string Id = DTraits.getNodeIdentifierLabel(Node, G);
      if (!Id.empty()) O << "|" << DOT::EscapeString(Id);

      std::string NodeDesc = DTraits.getNodeDescription(Node, G);
      if (!NodeDesc.empty()) O << "|" << DOT::EscapeString(NodeDesc);
    }

    O << "}\"];\n"; // Finish printing the "node" line
  }

  /// emitSimpleNode - Outputs a simple (non-record) node
  void
  emitSimpleNode(const void *ID, const std::string &Attr,
                 const std::string &Label, unsigned NumEdgeSources = 0,
                 const std::vector<std::string> *EdgeSourceLabels = nullptr) {
    O << "\tNode" << ID << " [";
    if (!Attr.empty()) O << Attr << ",";
    O << " label =\"";
    if (NumEdgeSources) O << "{";
    O << DOT::EscapeString(Label);
    if (NumEdgeSources) {
      O << "|{";

      for (unsigned i = 0; i != NumEdgeSources; ++i) {
        if (i) O << "|";
        O << "<s" << i << ">";
        if (EdgeSourceLabels) O << DOT::EscapeString((*EdgeSourceLabels)[i]);
      }
      O << "}}";
    }
    O << "\"];\n";
  }

  /// emitEdge - Output an edge from a simple node into the graph...
  void emitEdge(const void *SrcNodeID, int SrcNodePort, const void *DestNodeID,
                int DestNodePort, llvm::Twine Attrs) {
    if (SrcNodePort > 64) return; // Eminating from truncated part?
                                  //    if (DestNodePort > 64)
    //      DestNodePort = 64; // Targeting the truncated part?

    // Ignore DestNodePort and point to the whole node instead.
    DestNodePort = -1;

    O << "\tNode" << SrcNodeID;
    if (SrcNodePort >= 0) O << ":s" << SrcNodePort;
    O << " -> Node" << DestNodeID;

    // Edges that go to cells with zero offset do not
    // necessarily point to field 0. This makes graphs nicer.
    if (DestNodePort > 0 && DTraits.hasEdgeDestLabels()) {
      O << ":s" << DestNodePort;
    }

    if (!Attrs.isTriviallyEmpty()) O << "[" << Attrs << "]";

    O << ";\n";
  }

  /// getOStream - Get the raw output stream into the graph file. Useful to
  /// write fancy things using addCustomGraphFeatures().
  raw_ostream &getOStream() { return O; }
};

template <typename GraphType>
raw_ostream &WriteGraph(raw_ostream &O, const GraphType &G, ColorMap *cm,
                        bool ShortNames = false, const Twine &Title = "") {
  // Start the graph emission process...
  GraphWriter<GraphType> W(O, G, ShortNames, cm);

  // Emit the graph.
  W.writeGraph(Title.str());
  return O;
}

} // namespace internals
} // end namespace seadsa

namespace llvm {

template <>
struct DOTGraphTraits<seadsa::Graph *> : public DefaultDOTGraphTraits {

  DOTGraphTraits(bool &b) {}
  DOTGraphTraits() {}

  // static std::string getGraphName(const seadsa::Graph *G) {
  // }

  static std::string getGraphProperties(const seadsa::Graph *G) {
    std::string empty;
    raw_string_ostream OS(empty);
    OS << "\tgraph [center=true, ratio=true, bgcolor=lightgray, "
          "fontname=Helvetica];\n";
    OS << "\tnode  [fontname=Helvetica, fontsize=11];\n";
    return OS.str();
  }

  static std::string getNodeAttributes(const seadsa::Node *N,
                                       const seadsa::Graph *G, ColorMap *cm) {
    std::string empty;
    raw_string_ostream OS(empty);

    if (cm != nullptr) {
      auto it = cm->find(N);
      if (it != cm->end()) {
        std::ostringstream stringStream;
        Color c = it->getSecond();
        stringStream << "\"#" << std::hex << c
                     << "\""; // this can be done because we know c > 0x808080
        OS << "fillcolor=" << stringStream.str() << ", style=filled";
      } else
        OS << "fillcolor=gray, style=filled";
    } else {
      if (N->isOffsetCollapsed() && N->isTypeCollapsed()) {
        OS << "fillcolor=brown1, style=filled";
      } else if (N->isOffsetCollapsed()) {
        OS << "fillcolor=chocolate1, style=filled";
      } else if (N->isTypeCollapsed() && seadsa::g_IsTypeAware) {
        OS << "fillcolor=darkorchid2, style=filled";
      } else {
        OS << "fillcolor=gray, style=filled";
      }
    }
    return OS.str();
  }

  static void writeAllocSites(const seadsa::Node &Node,
                              llvm::raw_string_ostream &O) {
    O << "\nAS:";
    const size_t numAllocSites = Node.getAllocSites().size();
    size_t i = 0;
    for (const llvm::Value *AS : Node.getAllocSites()) {
      assert(AS);
      ++i;
      O << " " << DOT::EscapeString(AS->hasName() ? AS->getName().str() : "unnamed");
      if (i != numAllocSites)
        O << ",";
    }
    O << "\n";
  }

  static std::string getNodeLabel(const seadsa::Node *N,
                                  const seadsa::Graph *G) {
    std::string empty;
    raw_string_ostream OS(empty);
    if (N->isForwarding()) {
      OS << "FORWARDING";
    } else {
      if (N->isOffsetCollapsed() ||
          (N->isTypeCollapsed() && seadsa::g_IsTypeAware)) {
        if (N->isOffsetCollapsed()) OS << "OFFSET-";
        if (N->isTypeCollapsed() && seadsa::g_IsTypeAware) OS << "TYPE-";
        OS << "COLLAPSED";
      } else {
        // Go through all the types, and just print them.
        const auto &ts = N->types();
        bool firstType = true;
        OS << "{";
        if (ts.begin() != ts.end()) {
          for (auto ii = ts.begin(), ee = ts.end(); ii != ee; ++ii) {
            if (!firstType) OS << ",";
            firstType = false;
            OS << ii->first << ":"; // offset
            if (ii->second.begin() != ii->second.end()) {
              bool first = true;
              for (const Type *t : ii->second) {
                if (!first) OS << "|";
                t->print(OS);
                first = false;
              }
            } else
              OS << "void";
          }
        } else {
          OS << "void";
        }
        OS << "}";
      }
      OS << ":";
      typename seadsa::Node::NodeType node_type = N->getNodeType();
      if (node_type.array) OS << " Sequence ";
      if (node_type.alloca) OS << "S";
      if (node_type.heap) OS << "H";
      if (node_type.global) OS << "G";
      if (node_type.unknown) OS << "U";
      if (node_type.incomplete) OS << "I";
      if (node_type.modified) OS << "M";
      if (node_type.read) OS << "R";
      if (node_type.external) OS << "E";
      if (node_type.externFunc) OS << "X";
      if (node_type.externGlobal) OS << "Y";
      if (node_type.inttoptr) OS << "P";
      if (node_type.ptrtoint) OS << "2";
      if (node_type.vastart) OS << "V";
      if (node_type.dead) OS << "D";
    }

    if (PrintAllocSites) writeAllocSites(*N, OS);

    return OS.str();
  }

  bool isNodeHidden(seadsa::Node *Node) {
    // TODO: do not show nodes without incoming edges
    return false;
  }

  static std::string getEdgeSourceLabel(const seadsa::Node *Node,
                                        seadsa::Node::iterator I) {
    std::string S;
    llvm::raw_string_ostream O(S);
    O << I.getField();
    O.flush();
    std::string Res;
    Res.reserve(S.size() + 2);

    for (char C : S) {
      if (C == '"') Res.push_back('\\');
      Res.push_back(C);
    }

    return Res;
  }

  static bool hasEdgeDestLabels() { return true; }

  static unsigned numEdgeDestLabels(const seadsa::Node *Node) {
    return Node->links().size();
  }

  ///////
  // XXX: if we use llvm::GraphWriter and we want to add destination labels.
  // It won't show the graphs as we want anyway.
  ///////
  // static std::string getEdgeDestLabel(const seadsa::Node *Node,
  // 					unsigned Idx) {
  //   std::string S;
  //   llvm::raw_string_ostream O(S);
  //   O << getOffset (Node,Idx);
  //   return O.str();
  // }

  // static bool edgeTargetsEdgeSource(const void *Node,
  // 				      seadsa::Node::iterator I) {
  //   if (I.getOffset() < I->getNode()->size()) {
  //   	if (I->hasLink (I.getOffset())) {
  // 	  //unsigned O = I->getLink(I.getOffset()).getOffset();
  // 	  //return O != 0;
  // 	  return true;
  // 	} else {
  // 	  return false;
  // 	}
  //   } else {
  //   	return false;
  //   }
  // }

  // static seadsa::Node::iterator getEdgeTarget(const seadsa::Node *Node,
  // 						      seadsa::Node::iterator I)
  // {
  //   unsigned O = I->getLink(I.getOffset()).getOffset();
  //   unsigned LinkNo = O;
  //   seadsa::Node *N = *I;
  //   seadsa::Node::iterator R = N->begin();
  //   for (; LinkNo; --LinkNo) ++R;
  //   return R;
  // }

  // static int getOffset (const seadsa::Node *Node, unsigned Idx) {
  //   auto it = Node->links().begin();
  //   auto et = Node->links().end();
  //   unsigned i = 0;
  //   for (; it!=et; ++it,i++) {
  // 	if (i==Idx) {
  // 	  return it->first;
  // 	}
  //   }
  //   return -1;
  // }

  static int getIndex(const seadsa::Node *Node, seadsa::Field Offset) {
    auto it = Node->links().begin();
    auto et = Node->links().end();
    unsigned idx = 0;
    for (; it != et; ++it, ++idx) {
      if (it->first == Offset) return idx;
    }
    return -1;
  }

  static void
  addCustomGraphFeatures(seadsa::Graph *g,
                         seadsa::internals::GraphWriter<seadsa::Graph *> &GW) {

    typedef seadsa::Node Node;
    typedef seadsa::Field Field;

    auto EmitLinkTypeSuffix = [](const seadsa::Cell &C,
                                 seadsa::FieldType Ty =
                                     FIELD_TYPE_NOT_IMPLEMENTED) {
      std::string Buff;
      llvm::raw_string_ostream OS(Buff);

      OS << ",label=\"" << C.getOffset();
      if (!Ty.isUnknown()) {
        OS << ", ";
        Ty.dump(OS);
      }

      OS << "\",fontsize=8";

      return OS.str();
    };

    // print edges from scalar (local and global) variables to cells
    {
      for (const auto &scalar : g->scalars()) {
        std::string OS_str;
        llvm::raw_string_ostream OS(OS_str);
        const llvm::Value *v = scalar.first;
        if (v->hasName())
          OS << v->getName();
        else
          OS << *v;
        GW.emitSimpleNode(scalar.first, "shape=plaintext", OS.str());
        Node *DestNode = scalar.second->getNode();
        Field DestField(scalar.second->getOffset(), FIELD_TYPE_NOT_IMPLEMENTED);
        int EdgeDest = getIndex(DestNode, DestField);
        GW.emitEdge(scalar.first, -1, DestNode, EdgeDest,
                    Twine("arrowtail=tee", EmitLinkTypeSuffix(*scalar.second)) +
                        ",color=purple");
      }
    }

    // print edges from formal parameters to cells
    {
      for (const auto &formal : g->formals()) {
        std::string OS_str;
        llvm::raw_string_ostream OS(OS_str);
        const llvm::Argument *arg = formal.first;
        OS << arg->getParent()->getName() << "#" << arg->getArgNo();
        GW.emitSimpleNode(formal.first, "shape=plaintext,fontcolor=blue",
                          OS.str());
        Node *DestNode = formal.second->getNode();
        Field DestField(formal.second->getOffset(), FIELD_TYPE_NOT_IMPLEMENTED);
        int EdgeDest = getIndex(DestNode, DestField);
        GW.emitEdge(formal.first, -1, DestNode, EdgeDest,
                    Twine("tailclip=false,color=dodgerblue3",
                          EmitLinkTypeSuffix(*formal.second)));
      }
    }

    // print edges from function return to cells
    {
      for (const auto &retNode : g->returns()) {
        std::string OS_str;
        llvm::raw_string_ostream OS(OS_str);
        const llvm::Function *f = retNode.first;
        OS << f->getName() << "#Ret";
        GW.emitSimpleNode(retNode.first, "shape=plaintext,fontcolor=blue",
                          OS.str());
        Node *DestNode = retNode.second->getNode();
        Field DestField(retNode.second->getOffset(),
                        FIELD_TYPE_NOT_IMPLEMENTED);
        int EdgeDest = getIndex(DestNode, DestField);
        GW.emitEdge(retNode.first, -1, DestNode, EdgeDest,
                    Twine("arrowtail=tee,color=gray63",
                          EmitLinkTypeSuffix(*retNode.second)));
      }
    }

    // print node edges
    {
      for (const Node &N : *g) {
        if (!N.isForwarding()) {

          for (auto &OffLink : N.getLinks()) {
            const int EdgeSrc = getIndex(&N, OffLink.first);
            const seadsa::Cell &C = *OffLink.second.get();
            const int EdgeDest = getIndex(C.getNode(), OffLink.first);
            GW.emitEdge(&N, EdgeSrc, C.getNode(), EdgeDest,
                        Twine("arrowtail=tee",
                              EmitLinkTypeSuffix(C, OffLink.first.getType())));
          }

          continue;
        }

        const seadsa::Cell &Dest = N.getForwardDest();
        GW.emitEdge(&N, -1, Dest.getNode(), -1,
                    Twine("arrowtail=tee,color=dodgerblue1,style=dashed",
                          EmitLinkTypeSuffix(Dest)));
      }
    }
  }
};

} // end namespace llvm

namespace seadsa {

using namespace llvm;

static std::string appendOutDir(std::string FileName) {
  if (!DotOutputDir.empty()) {
    if (!llvm::sys::fs::create_directory(DotOutputDir)) {
      std::string FullFileName = DotOutputDir + "/" + FileName;
      return FullFileName;
    }
  }
  return FileName;
}

static bool writeGraph(Graph *G, std::string Filename, ColorMap *cm = nullptr) {
  std::string FullFilename = appendOutDir(Filename);
  std::error_code EC;
  raw_fd_ostream File(FullFilename, EC, sys::fs::F_Text);
  if (!EC) {
    internals::WriteGraph(File, G, cm);
    LOG("dsa-printer", G->write(errs()));
    return true;
  }
  return false;
}

class DsaPrinterImpl {
  // -- seadsa global analysis
  GlobalAnalysis &m_dsa;
  // -- seadsa callgraph: it can be null.
  CompleteCallGraph *m_ccg;
  // -- print summary graphs
  bool m_print_sum_graphs;
  //

  bool runOnFunction(Function &F) {
    if (m_dsa.hasGraph(F)) {
      Graph *G = &m_dsa.getGraph(F);
      if (G->begin() != G->end()) {
        std::string Filename = F.getName().str() + ".mem.dot";
        writeGraph(G, Filename);
        if (DsaColorFunctionSimDot ||
            m_print_sum_graphs) { // simulate bu and sas graph and color
          if (m_dsa.hasSummaryGraph(F)) {
            Graph *buG = &m_dsa.getSummaryGraph(F);
            ColorMap colorBuG, colorG;
            colorGraphsFunction(F, *buG, *G, colorBuG, colorG);
            writeGraph(buG, F.getName().str() + ".BU.mem.dot", &colorBuG);
            if (DsaColorFunctionSimDot) {
              writeGraph(G, F.getName().str() + ".TD.mem.dot", &colorG);
            }
          }
        }
      }
    }
    return false;
  }

public:
  DsaPrinterImpl(GlobalAnalysis &dsa, CompleteCallGraph *ccg,
                 bool printSumGraphs)
      : m_dsa(dsa), m_ccg(ccg), m_print_sum_graphs(printSumGraphs) {}

  bool runOnModule(Module &M) {
    if (m_dsa.kind() == GlobalAnalysisKind::CONTEXT_INSENSITIVE) {
      Function *main = M.getFunction("main");
      if (main && m_dsa.hasGraph(*main)) {
        Graph *G = &m_dsa.getGraph(*main);
        std::string Filename = main->getName().str() + ".mem.dot";
        writeGraph(G, Filename);
      }
    } else {
      if (DsaColorCallSiteSimDot && m_ccg) {
        unsigned cs_count = 0;
        llvm::CallGraph &cg = m_ccg->getCompleteCallGraph();
        for (auto it = scc_begin(&cg); !it.isAtEnd(); ++it) {
          auto &scc = *it;
          for (CallGraphNode *cgn : scc) {
            Function *fn = cgn->getFunction();
            if (!fn || fn->isDeclaration() || fn->empty()) { continue; }
            // -- store the simulation maps from the SCC
            for (auto &callRecord : *cgn) {
              llvm::Optional<DsaCallSite> dsaCS =
                  call_graph_utils::getDsaCallSite(callRecord);
              if (!dsaCS.hasValue()) { continue; }
              DsaCallSite &cs = dsaCS.getValue();
              Function *f_caller = fn;
              const Function *f_callee = cs.getCallee();
              Graph &callerG = m_dsa.getGraph(*f_caller);
              Graph &calleeG = m_dsa.getSummaryGraph(*f_callee);
              ColorMap color_callee, color_caller;
              colorGraphsCallSite(cs, calleeG, callerG, color_callee,
                                  color_caller);
              std::string FilenameBase =
                  f_caller->getParent()->getModuleIdentifier() + "." +
                  f_caller->getName().str() + "." + f_callee->getName().str() +
                  "." + std::to_string(++cs_count);

              writeGraph(&calleeG, FilenameBase + ".callee.mem.dot",
                         &color_callee);
              writeGraph(&callerG, FilenameBase + ".caller.mem.dot",
                         &color_caller);
            }
          }
        }
      }
      for (auto &F : M) {
        runOnFunction(F);
      }
    }
    return false;
  }
};

DsaPrinter::DsaPrinter(GlobalAnalysis &dsa, CompleteCallGraph *ccg,
                       bool printSumGraphs)
    : m_impl(std::make_unique<DsaPrinterImpl>(dsa, ccg, printSumGraphs)) {}

DsaPrinter::~DsaPrinter() {}

bool DsaPrinter::runOnModule(Module &M) { return m_impl->runOnModule(M); }

DsaPrinterPass::DsaPrinterPass() : ModulePass(ID) {}
<<<<<<< HEAD

bool DsaPrinterPass::runOnModule(Module &M) {
  auto &dsa = getAnalysis<seadsa::DsaAnalysis>();
  CompleteCallGraph *ccg = nullptr;
  if (DsaColorCallSiteSimDot) { ccg = &getAnalysis<CompleteCallGraph>(); }
  DsaPrinter printer(dsa.getDsaAnalysis(), ccg);
  return printer.runOnModule(M);
}

void DsaPrinterPass::getAnalysisUsage(AnalysisUsage &AU) const {
  AU.setPreservesAll();
  AU.addRequired<DsaAnalysis>();
  if (DsaColorCallSiteSimDot) { AU.addRequired<CompleteCallGraph>(); }
}

StringRef DsaPrinterPass::getPassName() const {
  return "SeaHorn Dsa graph printer";
}

=======

bool DsaPrinterPass::runOnModule(Module &M) {
  auto &dsa = getAnalysis<seadsa::DsaAnalysis>();
  CompleteCallGraph *ccg = nullptr;
  if (DsaColorCallSiteSimDot) { ccg = &getAnalysis<CompleteCallGraph>(); }
  DsaPrinter printer(dsa.getDsaAnalysis(), ccg);
  return printer.runOnModule(M);
}

void DsaPrinterPass::getAnalysisUsage(AnalysisUsage &AU) const {
  AU.setPreservesAll();
  AU.addRequired<DsaAnalysis>();
  if (DsaColorCallSiteSimDot) { AU.addRequired<CompleteCallGraph>(); }
}

StringRef DsaPrinterPass::getPassName() const {
  return "SeaHorn Dsa graph printer";
}
>>>>>>> 79eb785b

// Used by Graph::writeGraph().
void WriteDsaGraph(Graph &G, const std::string &filename) {
  const bool Res = writeGraph(&G, filename);
  (void)Res;
  assert(Res && "Could not write graph");
}

// Used by Graph::viewGraph() and Node::viewGraph().
void ShowDsaGraph(Graph &G) {
  static unsigned I = 0;
  const std::string Filename = "temp" + std::to_string(I++) + ".mem.dot";
  WriteDsaGraph(G, Filename);
  DisplayGraph(appendOutDir(Filename), /* wait = */ false, GraphProgram::DOT);
}

struct DsaViewer : public ModulePass {
  static char ID;
  DsaAnalysis *m_dsa;
  const bool wait;

  DsaViewer() : ModulePass(ID), m_dsa(nullptr), wait(false) {}

  bool runOnModule(Module &M) override {
    m_dsa = &getAnalysis<seadsa::DsaAnalysis>();
    if (m_dsa->getDsaAnalysis().kind() ==
        GlobalAnalysisKind::CONTEXT_INSENSITIVE) {
      Function *main = M.getFunction("main");
      if (main && m_dsa->getDsaAnalysis().hasGraph(*main)) {
        Graph *G = &m_dsa->getDsaAnalysis().getGraph(*main);
        std::string Filename = main->getName().str() + ".mem.dot";
        if (writeGraph(G, Filename))
          DisplayGraph(Filename, wait, GraphProgram::DOT);
      }
    } else {
      for (auto &F : M)
        runOnFunction(F);
    }
    return false;
  }

  bool runOnFunction(Function &F) {
    if (m_dsa->getDsaAnalysis().hasGraph(F)) {
      Graph *G = &m_dsa->getDsaAnalysis().getGraph(F);
      if (G->begin() != G->end()) {
        std::string Filename = F.getName().str() + ".mem.dot";
        if (writeGraph(G, Filename)) {
          DisplayGraph(Filename, wait, GraphProgram::DOT);
        }
      }
    }
    return false;
  }

  void getAnalysisUsage(AnalysisUsage &AU) const override {
    AU.setPreservesAll();
    AU.addRequired<DsaAnalysis>();
  }

  StringRef getPassName() const override { return "SeaDsa graph viewer"; }
};

char DsaPrinterPass::ID = 0;
char DsaViewer::ID = 0;

Pass *createDsaPrinterPass() { return new seadsa::DsaPrinterPass(); }

Pass *createDsaViewerPass() { return new seadsa::DsaViewer(); }

} // end namespace seadsa

static llvm::RegisterPass<seadsa::DsaPrinterPass>
<<<<<<< HEAD
X("seadsa-printer", "Print SeaDsa memory graphs");
  
static llvm::RegisterPass<seadsa::DsaViewer>
Y("seadsa-viewer", "View SeaDsa memory graphs");
  
=======
    X("seadsa-printer", "Print SeaDsa memory graphs");

static llvm::RegisterPass<seadsa::DsaViewer> Y("seadsa-viewer",
                                               "View SeaDsa memory graphs");
>>>>>>> 79eb785b
<|MERGE_RESOLUTION|>--- conflicted
+++ resolved
@@ -717,7 +717,6 @@
 bool DsaPrinter::runOnModule(Module &M) { return m_impl->runOnModule(M); }
 
 DsaPrinterPass::DsaPrinterPass() : ModulePass(ID) {}
-<<<<<<< HEAD
 
 bool DsaPrinterPass::runOnModule(Module &M) {
   auto &dsa = getAnalysis<seadsa::DsaAnalysis>();
@@ -737,26 +736,6 @@
   return "SeaHorn Dsa graph printer";
 }
 
-=======
-
-bool DsaPrinterPass::runOnModule(Module &M) {
-  auto &dsa = getAnalysis<seadsa::DsaAnalysis>();
-  CompleteCallGraph *ccg = nullptr;
-  if (DsaColorCallSiteSimDot) { ccg = &getAnalysis<CompleteCallGraph>(); }
-  DsaPrinter printer(dsa.getDsaAnalysis(), ccg);
-  return printer.runOnModule(M);
-}
-
-void DsaPrinterPass::getAnalysisUsage(AnalysisUsage &AU) const {
-  AU.setPreservesAll();
-  AU.addRequired<DsaAnalysis>();
-  if (DsaColorCallSiteSimDot) { AU.addRequired<CompleteCallGraph>(); }
-}
-
-StringRef DsaPrinterPass::getPassName() const {
-  return "SeaHorn Dsa graph printer";
-}
->>>>>>> 79eb785b
 
 // Used by Graph::writeGraph().
 void WriteDsaGraph(Graph &G, const std::string &filename) {
@@ -829,15 +808,8 @@
 } // end namespace seadsa
 
 static llvm::RegisterPass<seadsa::DsaPrinterPass>
-<<<<<<< HEAD
 X("seadsa-printer", "Print SeaDsa memory graphs");
   
 static llvm::RegisterPass<seadsa::DsaViewer>
 Y("seadsa-viewer", "View SeaDsa memory graphs");
-  
-=======
-    X("seadsa-printer", "Print SeaDsa memory graphs");
-
-static llvm::RegisterPass<seadsa::DsaViewer> Y("seadsa-viewer",
-                                               "View SeaDsa memory graphs");
->>>>>>> 79eb785b
+  