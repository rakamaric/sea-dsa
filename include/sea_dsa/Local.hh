#ifndef __DSA_LOCAL_HH_
#define __DSA_LOCAL_HH_

#include "llvm/IR/Function.h"
#include "llvm/IR/Module.h"
#include "llvm/Pass.h"
#include "llvm/ADT/StringRef.h"
#include "llvm/ADT/DenseSet.h"

#include "sea_dsa/Graph.hh"

namespace llvm {
class DataLayout;
class TargetLibraryInfo;
} // namespace llvm

namespace sea_dsa {
<<<<<<< HEAD
  
  class LocalAnalysis
  {
    const llvm::DataLayout &m_dl;
    const llvm::TargetLibraryInfo &m_tli;
    
  public:
    LocalAnalysis (const llvm::DataLayout &dl,
		   const llvm::TargetLibraryInfo &tli) :
      m_dl(dl), m_tli(tli) {}
    
    void runOnFunction (llvm::Function &F, Graph &g);
    
  };
  
  class Local : public llvm::ModulePass
  {
    Graph::SetFactory m_setFactory;
    typedef std::shared_ptr<Graph> GraphRef;
    llvm::DenseMap<const llvm::Function*, GraphRef> m_graphs;
    
    const llvm::DataLayout *m_dl;
    const llvm::TargetLibraryInfo *m_tli;
    
  public:
    static char ID;
    
    Local ();
    
    void getAnalysisUsage (llvm::AnalysisUsage &AU) const override;
    
    bool runOnModule (llvm::Module &M) override;
    
    bool runOnFunction (llvm::Function &F);
    
    llvm::StringRef getPassName() const override
    { return "Dsa local pass"; }
    
    bool hasGraph(const llvm::Function& F) const;
    
    const Graph& getGraph(const llvm::Function& F) const;
  };
}
#endif 
=======

class LocalAnalysis {
  const llvm::DataLayout &m_dl;
  const llvm::TargetLibraryInfo &m_tli;

public:
  LocalAnalysis(const llvm::DataLayout &dl, const llvm::TargetLibraryInfo &tli)
      : m_dl(dl), m_tli(tli) {}

  void runOnFunction(llvm::Function &F, Graph &g);
};

class Local : public llvm::ModulePass {
  Graph::SetFactory m_setFactory;
  typedef std::shared_ptr<Graph> GraphRef;
  llvm::DenseMap<const llvm::Function *, GraphRef> m_graphs;

  const llvm::DataLayout *m_dl;
  const llvm::TargetLibraryInfo *m_tli;

public:
  static char ID;

  Local();

  void getAnalysisUsage(llvm::AnalysisUsage &AU) const override;

  bool runOnModule(llvm::Module &M) override;

  bool runOnFunction(llvm::Function &F);

  const char *getPassName() const override { return "Dsa local pass"; }

  bool hasGraph(const llvm::Function &F) const;

  const Graph &getGraph(const llvm::Function &F) const;
};
} // namespace sea_dsa
#endif
>>>>>>> c4d31cf8
<|MERGE_RESOLUTION|>--- conflicted
+++ resolved
@@ -15,52 +15,6 @@
 } // namespace llvm
 
 namespace sea_dsa {
-<<<<<<< HEAD
-  
-  class LocalAnalysis
-  {
-    const llvm::DataLayout &m_dl;
-    const llvm::TargetLibraryInfo &m_tli;
-    
-  public:
-    LocalAnalysis (const llvm::DataLayout &dl,
-		   const llvm::TargetLibraryInfo &tli) :
-      m_dl(dl), m_tli(tli) {}
-    
-    void runOnFunction (llvm::Function &F, Graph &g);
-    
-  };
-  
-  class Local : public llvm::ModulePass
-  {
-    Graph::SetFactory m_setFactory;
-    typedef std::shared_ptr<Graph> GraphRef;
-    llvm::DenseMap<const llvm::Function*, GraphRef> m_graphs;
-    
-    const llvm::DataLayout *m_dl;
-    const llvm::TargetLibraryInfo *m_tli;
-    
-  public:
-    static char ID;
-    
-    Local ();
-    
-    void getAnalysisUsage (llvm::AnalysisUsage &AU) const override;
-    
-    bool runOnModule (llvm::Module &M) override;
-    
-    bool runOnFunction (llvm::Function &F);
-    
-    llvm::StringRef getPassName() const override
-    { return "Dsa local pass"; }
-    
-    bool hasGraph(const llvm::Function& F) const;
-    
-    const Graph& getGraph(const llvm::Function& F) const;
-  };
-}
-#endif 
-=======
 
 class LocalAnalysis {
   const llvm::DataLayout &m_dl;
@@ -92,12 +46,11 @@
 
   bool runOnFunction(llvm::Function &F);
 
-  const char *getPassName() const override { return "Dsa local pass"; }
+  llvm::StringRef getPassName() const override { return "Dsa local pass"; }
 
   bool hasGraph(const llvm::Function &F) const;
 
   const Graph &getGraph(const llvm::Function &F) const;
 };
 } // namespace sea_dsa
-#endif
->>>>>>> c4d31cf8
+#endif