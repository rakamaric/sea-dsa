#include "llvm/IR/Argument.h"
#include "llvm/IR/Constants.h"
#include "llvm/IR/DataLayout.h"
#include "llvm/IR/Function.h"
#include "llvm/IR/GlobalAlias.h"
#include "llvm/IR/Type.h"
#include "llvm/IR/Value.h"
#include "llvm/Support/raw_ostream.h"

#include <set>
#include <string>

#include "sea_dsa/CallSite.hh"
#include "sea_dsa/Cloner.hh"
#include "sea_dsa/Graph.hh"
#include "sea_dsa/Mapper.hh"
#include "sea_dsa/support/Debug.h"

#include "boost/range/algorithm/set_algorithm.hpp"
#include "boost/range/iterator_range.hpp"
#include "boost/unordered_set.hpp"

using namespace llvm;

sea_dsa::Node::Node(Graph &g, const Node &n, bool copyLinks)
    : m_graph(&g), m_unique_scalar(n.m_unique_scalar), m_size(n.m_size) {
  assert(!n.isForwarding());

  // -- copy global id
  m_id = n.m_id;

  // -- copy node type info
  m_nodeType = n.m_nodeType;

  // -- copy types
  joinTypes(0, n);

  // -- copy allocation sites
  joinAllocSites(n.m_alloca_sites);

  // -- copy links
  if (copyLinks) {
    assert(n.m_graph == m_graph);
    for (auto &kv : n.m_links)
      m_links[kv.first].reset(new Cell(*kv.second));
  }
}
/// adjust offset based on type of the node Collapsed nodes
/// always have offset 0; for array nodes the offset is modulo
/// array size; otherwise offset is not adjusted
sea_dsa::Node::Offset::operator unsigned() const {
  // XXX: m_node can be forward to another node since the constructor
  // of Offset was called so we grab here the non-forwarding node
  Node *n = const_cast<Node *>(m_node.getNode());

  assert(!n->isForwarding());
  if (n->isCollapsed())
    return 0;
  if (n->isArray())
    return m_offset % n->size();
  return m_offset;
}

void sea_dsa::Node::growSize(unsigned v) {
  if (isCollapsed())
    m_size = 1;
  else if (v > m_size) {
    // -- cannot grow size of an array
    if (isArray())
      collapse(__LINE__);
    else
      m_size = v;
  }
}

void sea_dsa::Node::growSize(const Offset &offset, const llvm::Type *t) {
  if (!t)
    return;
  if (t->isVoidTy())
    return;
  if (isCollapsed())
    return;

  assert(m_graph);
  // XXX for some reason getTypeAllocSize() is not marked as preserving const
  auto tSz = m_graph->getDataLayout().getTypeAllocSize(const_cast<Type *>(t));
  growSize(tSz + offset);
}

bool sea_dsa::Node::isEmtpyType() const {
  return std::all_of(
      std::begin(m_types), std::end(m_types),
      [](const types_type::value_type &v) { return v.second.isEmpty(); });
}

bool sea_dsa::Node::hasType(unsigned o) const {
  if (isCollapsed())
    return false;
  Offset offset(*this, o);
  return m_types.count(offset) > 0 && !m_types.at(offset).isEmpty();
}

void sea_dsa::Node::addType(unsigned o, const llvm::Type *t) {
  if (isCollapsed())
    return;
  Offset offset(*this, o);
  growSize(offset, t);
  if (isCollapsed())
    return;

  // -- recursively expand structures
  if (const StructType *sty = dyn_cast<const StructType>(t)) {
    const StructLayout *sl =
        m_graph->getDataLayout().getStructLayout(const_cast<StructType *>(sty));
    unsigned idx = 0;
    for (auto it = sty->element_begin(), end = sty->element_end(); it != end;
         ++it, ++idx) {
      if (getNode()->isCollapsed())
        return;
      unsigned fldOffset = sl->getElementOffset(idx);
      addType(o + fldOffset, *it);
    }
  }
  // expand array type
  else if (const ArrayType *aty = dyn_cast<const ArrayType>(t)) {
    uint64_t sz =
        m_graph->getDataLayout().getTypeStoreSize(aty->getElementType());
    for (unsigned i = 0, e = aty->getNumElements(); i < e; ++i) {
      if (getNode()->isCollapsed())
        return;
      addType(o + i * sz, aty->getElementType());
    }
  } else if (const VectorType *vty = dyn_cast<const VectorType>(t)) {
    uint64_t sz = vty->getElementType()->getPrimitiveSizeInBits() / 8;
    for (unsigned i = 0, e = vty->getNumElements(); i < e; ++i) {
      if (getNode()->isCollapsed())
        return;
      addType(o + i * sz, vty->getElementType());
    }
  }
  // -- add primitive type
  else {
    Set types = m_graph->emptySet();
    if (m_types.count(offset) > 0)
      types = m_types.at(offset);
    types = m_graph->mkSet(types, t);
    m_types.insert(std::make_pair((unsigned)offset, types));
  }
}

void sea_dsa::Node::addType(const Offset &offset, Set types) {
  if (isCollapsed())
    return;
  for (const llvm::Type *t : types)
    addType(offset, t);
}

void sea_dsa::Node::joinTypes(unsigned offset, const Node &n) {
  if (isCollapsed() || n.isCollapsed())
    return;
  for (auto &kv : n.m_types) {
    const Offset noff(*this, kv.first + offset);
    addType(noff, kv.second);
  }
}

/// collapse the current node. Looses all field sensitivity
void sea_dsa::Node::collapse(int tag) {
  if (isCollapsed())
    return;

  LOG("unique_scalar", if (m_unique_scalar) errs()
                           << "KILL due to collapse: " << *m_unique_scalar
                           << "\n";);

  m_unique_scalar = nullptr;
  assert(!isForwarding());
  // if the node is already of smallest size, just mark it
  // collapsed to indicate that it cannot grow or change
  if (size() <= 1) {
    m_size = 1;
    setCollapsed(true);
    return;
  } else {
    LOG("dsa-collapse", errs() << "Collapsing tag: " << tag << "\n";
        write(errs()); errs() << "\n";);

    // create a new node to be the collapsed version of the current one
    // move everything to the new node. This breaks cycles in the links.
    Node &n = m_graph->mkNode();
    n.m_nodeType.join(m_nodeType);
    n.setCollapsed(true);
    n.m_size = 1;
    pointTo(n, Offset(n, 0));
  }
}

void sea_dsa::Node::pointTo(Node &node, const Offset &offset) {
  assert(&node == &offset.node());
  assert(&node != this);
  assert(!isForwarding());

  // -- reset unique scalar at the destination
  if (offset != 0)
    node.setUniqueScalar(nullptr);
  if (m_unique_scalar != node.getUniqueScalar()) {
    LOG("unique_scalar", if (m_unique_scalar && node.getUniqueScalar()) errs()
                             << "KILL due to point-to " << *m_unique_scalar
                             << " and " << *node.getUniqueScalar() << "\n";);

    node.setUniqueScalar(nullptr);
  }

  // unsigned sz = size ();

  // -- create forwarding link
  m_forward.pointTo(node, offset);
  // -- get updated offset based on how forwarding was resolved
  unsigned noffset = m_forward.getRawOffset();
  // -- at this point, current node is being embedded at noffset
  // -- into node

  // // -- grow the size if necessary
  // if (sz + noffset > node.size ()) node.growSize (sz + noffset);

  assert(!node.isForwarding() || node.getNode()->isCollapsed());
  if (!node.getNode()->isCollapsed()) {
    assert(!node.isForwarding());
    // -- merge the types
    node.joinTypes(noffset, *this);
  }

  // -- merge node annotations
  node.getNode()->m_nodeType.join(m_nodeType);

  // -- merge allocation sites
  node.joinAllocSites(m_alloca_sites);

  // -- move all the links
  for (auto &kv : m_links) {
    if (kv.second->isNull())
      continue;
    m_forward.addLink(kv.first, *kv.second);
  }

  // reset current node
  m_alloca_sites.clear();
  m_size = 0;
  m_links.clear();
  m_types.clear();
  m_unique_scalar = nullptr;
  m_nodeType.reset();
}

void sea_dsa::Node::addLink(unsigned o, Cell &c) {
  Offset offset(*this, o);
  if (!hasLink(offset))
    setLink(offset, c);
  else {
    Cell &link = getLink(offset);
    link.unify(c);
  }
}

/// Unify a given node into the current node at a specified offset.
/// Might cause collapse.
void sea_dsa::Node::unifyAt(Node &n, unsigned o) {
  assert(!isForwarding());
  assert(!n.isForwarding());

  // collapse before merging with a collapsed node
  if (!isCollapsed() && n.isCollapsed()) {
    collapse(__LINE__);
    getNode()->unifyAt(*n.getNode(), o);
    return;
  }

  Offset offset(*this, o);

  if (!isCollapsed() && !n.isCollapsed() && n.isArray() && !isArray()) {
    // -- merge into array at offset 0
    if (offset == 0) {
      n.unifyAt(*this, 0);
      return;
    }
    // -- cannot merge array at non-zero offset
    else {
      collapse(__LINE__);
      getNode()->unifyAt(*n.getNode(), o);
      return;
    }
  } else if (isArray() && n.isArray()) {
    // merge larger sized array into 0 offset of the smaller array
    // if the size are compatible
    Node *min = size() <= n.size() ? this : &n;
    Node *max = min == this ? &n : this;

    // sizes are incompatible modulo does not distribute. Hence, we
    // can only shrink an array if the new size is a divisor of all
    // previous non-constant indexes
    if (max->size() % min->size() != 0) {
      collapse(__LINE__);
      getNode()->unifyAt(*n.getNode(), o);
      return;
    } else {
      Offset minoff(*min, o);
      // -- arrays can only be unified at offset 0
      if (minoff == 0) {
        if (min != this) {
          // unify by merging into smaller array
          n.unifyAt(*this, 0);
          return;
        }
        // otherwise, proceed unifying n into this
      } else {
        // -- cannot unify arrays at non-zero offset
        collapse(__LINE__);
        getNode()->unifyAt(*n.getNode(), o);
        return;
      }
    }
  } else if (isArray() && !n.isArray()) {
    // collapse whenever merging a non-array into an array at non-0 offset
    // and the non-array does not fit into the array
    if (offset != 0 && offset + n.size() > size()) {
      collapse(__LINE__);
      getNode()->unifyAt(*n.getNode(), o);
      return;
    }
  }

  if (&n == this) {
    // -- merging the node into itself at a different offset
    if (offset > 0)
      collapse(__LINE__);
    return;
  }

  assert(!isForwarding());
  assert(!n.isForwarding());
  // -- move everything from n to this node
  n.pointTo(*this, offset);
}

/// pre: this simulated by n
unsigned sea_dsa::Node::mergeUniqueScalar(Node &n) {
  boost::unordered_set<Node *> seen;
  return mergeUniqueScalar(n, seen);
}

template <typename Cache>
unsigned sea_dsa::Node::mergeUniqueScalar(Node &n, Cache &seen) {
  unsigned res = 0x0;

  auto it = seen.find(&n);
  if (it != seen.end())
    return res;
  seen.insert(&n);

  if (getUniqueScalar() && n.getUniqueScalar()) {
    if (getUniqueScalar() != n.getUniqueScalar()) {
      setUniqueScalar(nullptr);
      n.setUniqueScalar(nullptr);
      res = 0x03;
    }
  } else if (getUniqueScalar()) {
    setUniqueScalar(nullptr);
    res = 0x01;
  } else if (n.getUniqueScalar()) {
    n.setUniqueScalar(nullptr);
    res = 0x02;
  }

  for (auto &kv : n.links()) {
    Node *n2 = kv.second->getNode();
    unsigned j = kv.first;

    if (hasLink(j)) {
      Node *n1 = getLink(j).getNode();
      res |= n1->mergeUniqueScalar(*n2, seen);
    }
  }

  return res;
}

void sea_dsa::Node::addAllocSite(const Value &v) { m_alloca_sites.insert(&v); }

void sea_dsa::Node::joinAllocSites(const AllocaSet &s) {
  AllocaSet res;
  boost::set_union(m_alloca_sites, s, std::inserter(res, res.end()));
  std::swap(res, m_alloca_sites);
}

// pre: this simulated by n
unsigned sea_dsa::Node::mergeAllocSites(Node &n) {
  boost::unordered_set<Node *> seen;
  return mergeAllocSites(n, seen);
}

template <typename Cache>
unsigned sea_dsa::Node::mergeAllocSites(Node &n, Cache &seen) {
  unsigned res = 0x0;

  auto it = seen.find(&n);
  if (it != seen.end())
    return res;
  seen.insert(&n);

  auto const &s1 = getAllocSites();
  auto const &s2 = n.getAllocSites();

  if (std::includes(s1.begin(), s1.end(), s2.begin(), s2.end())) {
    if (!std::includes(s2.begin(), s2.end(), s1.begin(), s1.end())) {
      n.joinAllocSites(s1);
      res = 0x2;
    }
  } else if (std::includes(s2.begin(), s2.end(), s1.begin(), s1.end())) {
    joinAllocSites(s2);
    res = 0x1;
  } else {
    joinAllocSites(s2);
    n.joinAllocSites(s1);
    res = 0x3;
  }

  for (auto &kv : n.links()) {
    Node *n2 = kv.second->getNode();
    unsigned j = kv.first;

    if (hasLink(j)) {
      Node *n1 = getLink(j).getNode();
      res |= n1->mergeAllocSites(*n2, seen);
    }
  }

  return res;
}

void sea_dsa::Node::writeTypes(raw_ostream &o) const {
  if (isCollapsed())
    o << "collapsed";
  else {
    // Go through all the types, and just print them.
    const types_type &ts = types();
    bool firstType = true;
    o << "types={";
    if (ts.begin() != ts.end()) {
      for (typename types_type::const_iterator ii = ts.begin(), ee = ts.end();
           ii != ee; ++ii) {
        if (!firstType)
          o << ",";
        firstType = false;
        o << ii->first << ":"; // offset
        if (ii->second.begin() != ii->second.end()) {
          bool first = true;
          for (const Type *t : ii->second) {
            if (!first)
              o << "|";
            t->print(o);
            first = false;
          }
        } else
          o << "void";
      }
    } else {
      o << "void";
    }
    o << "}";
  }

  // XXX: this is already printed as a flag
  // if (isArray()) o << " array";
}

void sea_dsa::Node::write(raw_ostream &o) const {
  if (isForwarding())
    m_forward.write(o);
  else {
    /// XXX: we print here the address. Therefore, it will change from
    /// one run to another.
    o << "Node " << this << ": ";
    o << "flags=[" << m_nodeType.toStr() << "] ";
    o << "size=" << size() << " ";
    writeTypes(o);
    o << " links=[";
    bool first = true;
    for (auto &kv : m_links) {
      if (!first)
        o << ",";
      else
        first = false;
      o << kv.first << "->"
        << "(" << kv.second->getOffset() << "," << kv.second->getNode() << ")";
    }
    o << "] ";
    first = true;
    o << " alloca sites=[";
    for (const Value *a : getAllocSites()) {
      if (!first)
        o << ",";
      else
        first = false;
      o << *a;
    }
    o << "]";
  }
}

void sea_dsa::Cell::dump() const {
  write(errs());
  errs() << "\n";
}

void sea_dsa::Cell::setRead(bool v) { getNode()->setRead(v); }
void sea_dsa::Cell::setModified(bool v) { getNode()->setModified(v); }

bool sea_dsa::Cell::isRead() const { return getNode()->isRead(); }
bool sea_dsa::Cell::isModified() const { return getNode()->isModified(); }

void sea_dsa::Cell::unify(Cell &c) {
  if (isNull()) {
    assert(!c.isNull());
    Node *n = c.getNode();
    pointTo(*n, c.getRawOffset());
  } else if (c.isNull())
    c.unify(*this);
  else {
    Node &n1 = *getNode();
    unsigned o1 = getRawOffset();

    Node &n2 = *c.getNode();
    unsigned o2 = c.getRawOffset();

    if (o1 < o2)
      n2.unifyAt(n1, o2 - o1);
    else if (o2 < o1)
      n1.unifyAt(n2, o1 - o2);
    else /* o1 == o2 */
      // TODO: other ways to break ties
      n1.unify(n2);
  }
}

sea_dsa::Node *sea_dsa::Cell::getNode() const {
  if (isNull())
    return nullptr;

  Node *n = m_node->getNode();
  assert((n == m_node && !m_node->isForwarding()) || m_node->isForwarding());
  if (n != m_node) {
    assert(m_node->isForwarding());
    m_offset += m_node->getRawOffset();
    m_node = n;
  }

  return m_node;
}

unsigned sea_dsa::Cell::getRawOffset() const {
  // -- resolve forwarding
  getNode();
  // -- return current offset
  return m_offset;
}

unsigned sea_dsa::Cell::getOffset() const {
  // -- adjust the offset based on the kind of node
  if (getNode()->isCollapsed())
    return 0;
  else if (getNode()->isArray())
    return (getRawOffset() % getNode()->size());
  else
    return getRawOffset();
}

void sea_dsa::Cell::pointTo(Node &n, unsigned offset) {
  assert(!n.isForwarding());
  m_node = &n;
  if (n.isCollapsed())
    m_offset = 0;
  else if (n.isArray()) {
    assert(n.size() > 0);
    m_offset = offset % n.size();
  } else {
    /// grow size as needed. allow offset to go one byte past size
    if (offset < n.size())
      n.growSize(offset);
    m_offset = offset;
  }
}

unsigned sea_dsa::Node::getRawOffset() const {
  if (!isForwarding())
    return 0;
  m_forward.getNode();
  return m_forward.getRawOffset();
}

sea_dsa::Node &sea_dsa::Graph::mkNode() {
  m_nodes.push_back(std::unique_ptr<Node>(new Node(*this)));
  return *m_nodes.back();
}

sea_dsa::Node &sea_dsa::Graph::cloneNode(const Node &n) {
  m_nodes.push_back(std::unique_ptr<Node>(new Node(*this, n, false)));
  return *m_nodes.back();
}

sea_dsa::Graph::iterator sea_dsa::Graph::begin() {
  return boost::make_indirect_iterator(m_nodes.begin());
}

sea_dsa::Graph::iterator sea_dsa::Graph::end() {
  return boost::make_indirect_iterator(m_nodes.end());
}

sea_dsa::Graph::const_iterator sea_dsa::Graph::begin() const {
  return boost::make_indirect_iterator(m_nodes.begin());
}

sea_dsa::Graph::const_iterator sea_dsa::Graph::end() const {
  return boost::make_indirect_iterator(m_nodes.end());
}

sea_dsa::Graph::scalar_const_iterator sea_dsa::Graph::scalar_begin() const {
  return m_values.begin();
}

sea_dsa::Graph::scalar_const_iterator sea_dsa::Graph::scalar_end() const {
  return m_values.end();
}

sea_dsa::Graph::formal_const_iterator sea_dsa::Graph::formal_begin() const {
  return m_formals.begin();
}

sea_dsa::Graph::formal_const_iterator sea_dsa::Graph::formal_end() const {
  return m_formals.end();
}

sea_dsa::Graph::return_const_iterator sea_dsa::Graph::return_begin() const {
  return m_returns.begin();
}

sea_dsa::Graph::return_const_iterator sea_dsa::Graph::return_end() const {
  return m_returns.end();
}

bool sea_dsa::Graph::IsGlobal::
operator()(const ValueMap::value_type &kv) const {
  return kv.first != nullptr && isa<GlobalValue>(kv.first);
}

sea_dsa::Graph::global_const_iterator sea_dsa::Graph::globals_begin() const {
  return boost::make_filter_iterator(IsGlobal(), m_values.begin(),
                                     m_values.end());
}

sea_dsa::Graph::global_const_iterator sea_dsa::Graph::globals_end() const {
  return boost::make_filter_iterator(IsGlobal(), m_values.end(),
                                     m_values.end());
}

void sea_dsa::Graph::compress() {
  // -- resolve all forwarding
  for (auto &n : m_nodes) {
    // resolve the node
    n->getNode();
    // if not forwarding, resolve forwarding on all links
    if (!n->isForwarding()) {
      n->compress();
      for (auto &kv : n->links())
        kv.second->getNode();
    }
  }

  for (auto &kv : m_values)
    kv.second->getNode();
  for (auto &kv : m_formals)
    kv.second->getNode();
  for (auto &kv : m_returns)
    kv.second->getNode();

  // at this point, all cells and all nodes have their links
  // resolved. Every link points directly to the representative of the
  // equivalence class. All forwarding nodes can now be deleted since
  // they have no referrers.

  // -- remove forwarding nodes using remove-erase idiom
  m_nodes.erase(std::remove_if(m_nodes.begin(), m_nodes.end(),
                               [](const std::unique_ptr<Node> &n) {
                                 return n->isForwarding();
                               }),
                m_nodes.end());
}

// pre: the graph has been compressed already
void sea_dsa::Graph::remove_dead() {
  LOG("dsa-dead", errs() << "Removing dead nodes ...\n";);

  std::set<const Node *> reachable;

  // --- collect all nodes referenced by scalars
  for (auto &kv : m_values) {
    const Cell *C = kv.second.get();
    if (C->isNull())
      continue;
    if (reachable.insert(C->getNode()).second) {
      LOG("dsa-dead", errs() << "\treachable node " << C->getNode() << "\n";);
    }
  }

  // --- collect all nodes referenced by formal parameters
  for (auto &kv : m_formals) {
    const Cell *C = kv.second.get();
    if (C->isNull())
      continue;
    if (reachable.insert(C->getNode()).second) {
      LOG("dsa-dead", errs() << "\treachable node " << C->getNode() << "\n";);
    }
  }

  // --- collect all nodes referenced by return parameters
  for (auto &kv : m_returns) {
    const Cell *C = kv.second.get();
    if (C->isNull())
      continue;
    if (reachable.insert(C->getNode()).second) {
      LOG("dsa-dead", errs() << "\treachable node " << C->getNode() << "\n";);
    }
  }

  // --- compute all reachable nodes from referenced nodes
  std::vector<const Node *> worklist(reachable.begin(), reachable.end());
  while (!worklist.empty()) {
    auto n = worklist.back();
    worklist.pop_back();
    for (auto &kv : n->links()) {
      if (kv.second->isNull())
        continue;
      auto s = kv.second->getNode();
      if (reachable.insert(s).second) {
        worklist.push_back(s);
        LOG("dsa-dead", errs()
                            << "\t" << s << " reachable from " << n << "\n";);
      }
    }
  }

  // -- remove unreachable nodes using remove-erase idiom
  m_nodes.erase(std::remove_if(m_nodes.begin(), m_nodes.end(),
                               [reachable](const std::unique_ptr<Node> &n) {
                                 LOG("dsa-dead",
                                     if (reachable.count(&*n) == 0) errs()
                                         << "\tremoving dead " << &*n << "\n";);
                                 return (reachable.count(&*n) == 0);
                               }),
                m_nodes.end());
}

sea_dsa::Cell &sea_dsa::Graph::mkCell(const llvm::Value &u, const Cell &c) {
  auto &v = *u.stripPointerCasts();
  // Pretend that global values are always present
  if (isa<GlobalValue>(&v) && c.isNull()) {
    sea_dsa::Node &n = mkNode();
    n.addAllocSite(v);
    return mkCell(v, Cell(n, 0));
  }

  auto &res =
      isa<Argument>(v) ? m_formals[cast<const Argument>(&v)] : m_values[&v];
  if (!res) {
    res.reset(new Cell(c));
    if (res->getRawOffset() == 0 && res->getNode()) {
      if (!(res->getNode()->hasOnceUniqueScalar()))
        res->getNode()->setUniqueScalar(&v);
      else {
        LOG("unique_scalar", errs() << "KILL due to mkCell: ";
            if (res->getNode()->getUniqueScalar()) errs()
            << "OLD: " << *res->getNode()->getUniqueScalar();
            errs() << " NEW: " << v << "\n";);
        res->getNode()->setUniqueScalar(nullptr);
      }
    }

    if (res->getRawOffset() != 0 && res->getNode() &&
        res->getNode()->hasOnceUniqueScalar()) {
      const auto *UniqueScalar = res->getNode()->getUniqueScalar();
      (void)UniqueScalar;
      LOG("unique_scalar", if (UniqueScalar) errs() << "KILL due to mkCell: "
                                                    << "OLD: " << *UniqueScalar
                                                    << " NEW: " << v << "\n");
      res->getNode()->setUniqueScalar(nullptr);
    }
  }
  return *res;
}

sea_dsa::Cell &sea_dsa::Graph::mkRetCell(const llvm::Function &fn,
                                         const Cell &c) {
  auto &res = m_returns[&fn];
  if (!res)
    res.reset(new Cell(c));
  return *res;
}

sea_dsa::Cell &sea_dsa::Graph::getRetCell(const llvm::Function &fn) {
  auto it = m_returns.find(&fn);
  assert(it != m_returns.end());
  return *(it->second);
}

const sea_dsa::Cell &
sea_dsa::Graph::getRetCell(const llvm::Function &fn) const {
  auto it = m_returns.find(&fn);
  assert(it != m_returns.end());
  return *(it->second);
}

const sea_dsa::Cell &sea_dsa::Graph::getCell(const llvm::Value &u) {
  const llvm::Value &v = *(u.stripPointerCasts());
  // -- try m_formals first
  if (const llvm::Argument *arg = dyn_cast<const Argument>(&v)) {
    auto it = m_formals.find(arg);
    assert(it != m_formals.end());
    return *(it->second);
  } else if (isa<GlobalValue>(&v))
    return mkCell(v, Cell());
  else {
    auto it = m_values.find(&v);
    assert(it != m_values.end());
    return *(it->second);
  }
}

bool sea_dsa::Graph::hasCell(const llvm::Value &u) const {
  auto &v = *u.stripPointerCasts();
  return
      // -- globals are always implicitly present
      isa<GlobalValue>(&v) || m_values.count(&v) > 0 ||
      (isa<Argument>(&v) && m_formals.count(cast<const Argument>(&v)) > 0);
}

void sea_dsa::Cell::write(raw_ostream &o) const {
  getNode();
  o << "<" << m_offset << ",";
  m_node->write(o);
  o << ">";
}

void sea_dsa::Node::dump() const { write(errs()); }

bool sea_dsa::Graph::computeCalleeCallerMapping(
    const DsaCallSite &cs, Graph &calleeG, Graph &callerG,
    SimulationMapper &simMap, const bool reportIfSanityCheckFailed) {
  // XXX: to be removed
  const bool onlyModified = false;

  for (auto &kv : boost::make_iterator_range(calleeG.globals_begin(),
                                             calleeG.globals_end())) {
    Cell &c = *kv.second;
    if (!onlyModified || c.isModified()) {
      Cell &nc = callerG.mkCell(*kv.first, Cell());
      if (!simMap.insert(c, nc)) {
        if (reportIfSanityCheckFailed) {
          errs() << "ERROR: callee is not simulated by caller at "
                 << *cs.getInstruction() << "\n"
                 << "\tGlobal: " << *kv.first << "\n"
                 << "\tCallee cell=" << c << "\n"
                 << "\tCaller cell=" << nc << "\n";
        }
        return false;
      }
    }
  }

  const Function &callee = *cs.getCallee();
  if (calleeG.hasRetCell(callee) && callerG.hasCell(*cs.getInstruction())) {
    const Cell &c = calleeG.getRetCell(callee);
    if (!onlyModified || c.isModified()) {
      Cell &nc = callerG.mkCell(*cs.getInstruction(), Cell());
      if (!simMap.insert(c, nc)) {
        if (reportIfSanityCheckFailed) {
          errs() << "ERROR: callee is not simulated by caller at "
                 << *cs.getInstruction() << "\n"
                 << "\rReturn value of " << callee.getName() << "\n"
                 << "\rCallee cell=" << c << "\n"
                 << "\rCaller cell=" << nc << "\n";
        }
        return false;
      }
    }
  }

  DsaCallSite::const_actual_iterator AI = cs.actual_begin(),
                                     AE = cs.actual_end();
  for (DsaCallSite::const_formal_iterator FI = cs.formal_begin(),
                                          FE = cs.formal_end();
       FI != FE && AI != AE; ++FI, ++AI) {
    const Value *fml = &*FI;
    const Value *arg = (*AI).get();
    if (calleeG.hasCell(*fml) && callerG.hasCell(*arg)) {
      Cell &c = calleeG.mkCell(*fml, Cell());
      if (!onlyModified || c.isModified()) {
        Cell &nc = callerG.mkCell(*arg, Cell());
        if (!simMap.insert(c, nc)) {
          if (reportIfSanityCheckFailed) {
            errs() << "ERROR: callee is not simulated by caller at "
                   << *cs.getInstruction() << "\n"
                   << "\tFormal param " << *fml << "\n"
                   << "\tActual param " << *arg << "\n"
                   << "\tCallee cell=" << c << "\n"
                   << "\tCaller cell=" << nc << "\n";
          }
          return false;
        }
      }
    }
  }
  return true;
}

void sea_dsa::Graph::import(const Graph &g, bool withFormals) {
  Cloner C(*this);
  for (auto &kv : g.m_values) {
    // -- clone node
    Node &n = C.clone(*kv.second->getNode());

    // -- re-create the cell
    Cell c(n, kv.second->getRawOffset());

    // -- insert value
    Cell &nc = mkCell(*kv.first, Cell());

    // -- unify the old and new cells
    nc.unify(c);
  }

  if (withFormals) {
    for (auto &kv : g.m_formals) {
      Node &n = C.clone(*kv.second->getNode());
      Cell c(n, kv.second->getRawOffset());
      Cell &nc = mkCell(*kv.first, Cell());
      nc.unify(c);
    }
    for (auto &kv : g.m_returns) {
      Node &n = C.clone(*kv.second->getNode());
      Cell c(n, kv.second->getRawOffset());
      Cell &nc = mkRetCell(*kv.first, Cell());
      nc.unify(c);
    }
  }

  // possibly created many indirect links, compress
  compress();
}

void sea_dsa::Graph::write(raw_ostream &o) const {

<<<<<<< HEAD
void sea_dsa::Graph::write (raw_ostream&o) const{

  typedef std::set<const llvm::Value*> ValSet;
  typedef std::set<const llvm::Argument*> ArgSet;
  typedef std::set<const llvm::Function*> FuncSet;
=======
  typedef std::set<const llvm::Value *> ValSet;
  typedef std::set<const llvm::Argument *> ArgSet;
  typedef std::set<const llvm::Function *> FuncSet;
  typedef std::set<const Node *> NodeSet;
>>>>>>> c4d31cf8

  typedef DenseMap<const Cell *, ValSet> CellValMap;
  typedef DenseMap<const Cell *, ArgSet> CellArgMap;
  typedef DenseMap<const Cell *, FuncSet> CellRetMap;

  // --- collect all nodes and cells referenced by scalars
  CellValMap scalarCells;
  for (auto &kv : m_values) {
    const Cell *C = kv.second.get();
    auto it = scalarCells.find(C);
    if (it == scalarCells.end()) {
      ValSet S;
      S.insert(kv.first);
      scalarCells.insert(std::make_pair(C, S));
    } else {
      it->second.insert(kv.first);
    }
  }

  // --- collect all nodes and cells referenced by function formal
  //     parameters
  CellArgMap argCells;
  for (auto &kv : m_formals) {
    const Cell *C = kv.second.get();
    auto it = argCells.find(C);
    if (it == argCells.end()) {
      ArgSet S;
      S.insert(kv.first);
      argCells.insert(std::make_pair(C, S));
    } else {
      it->second.insert(kv.first);
    }
  }

  // --- collect all nodes and cells referenced by return parameters
  CellRetMap retCells;
  for (auto &kv : m_returns) {
    const Cell *C = kv.second.get();
    auto it = retCells.find(C);
    if (it == retCells.end()) {
      FuncSet S;
      S.insert(kv.first);
      retCells.insert(std::make_pair(C, S));
    } else {
      it->second.insert(kv.first);
    }
  }

  // --- print all nodes
  o << "=== NODES\n";
  for (auto &N : m_nodes) {
    N->write(o);
    o << "\n";
  }

  // TODO: print cells sorted first by node and then by offsets
  // --- print aliasing sets
  o << "=== ALIAS SETS\n";
  for (auto &kv : scalarCells) {
    const Cell *C = kv.first;
    if (kv.second.begin() != kv.second.end()) {
      o << "cell=(" << C->getNode() << "," << C->getRawOffset() << ")\n";
      for (const Value *V : kv.second) {
        o << "\t" << *V << "\n";
      }
    }
  }
  for (auto &kv : argCells) {
    const Cell *C = kv.first;
    if (kv.second.begin() != kv.second.end()) {
      o << "cell=(" << C->getNode() << "," << C->getRawOffset() << ")\n";
      for (const Argument *A : kv.second) {
        o << "\t" << *A << "\n";
      }
    }
  }
  for (auto &kv : retCells) {
    const Cell *C = kv.first;
    if (kv.second.begin() != kv.second.end()) {
      o << "cell=(" << C->getNode() << "," << C->getRawOffset() << ")\n";
      for (const Function *F : kv.second) {
        o << "\t"
          << "ret(" << F->getName() << ")\n";
      }
    }
  }
}

sea_dsa::Node &sea_dsa::FlatGraph::mkNode() {
  if (m_nodes.empty())
    m_nodes.push_back(std::unique_ptr<Node>(new Node(*this)));

  return *m_nodes.back();
}

// Initialization of static data
uint64_t sea_dsa::Node::m_id_factory = 0;<|MERGE_RESOLUTION|>--- conflicted
+++ resolved
@@ -958,18 +958,10 @@
 
 void sea_dsa::Graph::write(raw_ostream &o) const {
 
-<<<<<<< HEAD
-void sea_dsa::Graph::write (raw_ostream&o) const{
-
-  typedef std::set<const llvm::Value*> ValSet;
-  typedef std::set<const llvm::Argument*> ArgSet;
-  typedef std::set<const llvm::Function*> FuncSet;
-=======
   typedef std::set<const llvm::Value *> ValSet;
   typedef std::set<const llvm::Argument *> ArgSet;
   typedef std::set<const llvm::Function *> FuncSet;
   typedef std::set<const Node *> NodeSet;
->>>>>>> c4d31cf8
 
   typedef DenseMap<const Cell *, ValSet> CellValMap;
   typedef DenseMap<const Cell *, ArgSet> CellArgMap;
