--- conflicted
+++ resolved
@@ -24,102 +24,6 @@
 
 namespace llvm {
 
-<<<<<<< HEAD
-  // borrowed from SeaHorn
-  class __BlockedEdges
-  {
-    llvm::SmallPtrSet<const BasicBlock*, 8> m_set;
-    llvm::SmallVectorImpl <std::pair <const BasicBlock*, const BasicBlock*> > &m_edges;
-    
-    public:
-     __BlockedEdges (llvm::SmallVectorImpl <std::pair <const BasicBlock*, const BasicBlock*> >
-		     &edges) : m_edges (edges)  {
-       std::sort (m_edges.begin (), m_edges.end ());
-     }
-    
-     bool insert (const BasicBlock *bb) {
-       return m_set.insert (bb).second;
-     }
-    
-     bool isBlockedEdge (const BasicBlock *src, const BasicBlock *dst) {
-       return std::binary_search (m_edges.begin (), m_edges.end (), 
-				  std::make_pair (src, dst));
-     }
-  };
-  
-  template<> 
-  class po_iterator_storage<__BlockedEdges, true>
-  {
-    __BlockedEdges &Visited;
-    
-  public:
-    po_iterator_storage (__BlockedEdges &VSet) : Visited (VSet) {}
-    po_iterator_storage (const po_iterator_storage &S) : Visited (S.Visited) {}
-    
-    bool insertEdge (Optional<const BasicBlock*> src, const BasicBlock *dst)
-    {
-      // if (src && !Visited.isBlockedEdge (*src, dst))
-      //    return Visited.insert (dst);
-      // return false;
-      return Visited.insert (dst);      
-    }
-    void finishPostorder (const BasicBlock *bb) {}
-  };
-    
-}
-
-namespace {
-
-  // borrowed from seahorn
-  void revTopoSort (const llvm::Function &F,
-                    std::vector<const BasicBlock*> &out) {
-    if (F.isDeclaration () || F.empty ()) return;
-    
-    llvm::SmallVector<std::pair<const BasicBlock*, const BasicBlock*> , 8> backEdges;
-    FindFunctionBackedges (F, backEdges);
-    
-    const llvm::Function *f = &F;
-    __BlockedEdges ble (backEdges);
-    std::copy (po_ext_begin (f, ble), po_ext_end (f, ble), std::back_inserter (out));
-  }
-
-  
-  std::pair<uint64_t, uint64_t> computeGepOffset (Type *ptrTy, ArrayRef<Value *> Indicies,
-                                                  const DataLayout &dl);
-
-  template<typename T>
-  T gcd(T a, T b)
-  {
-    T c;
-    while(b)
-    {
-      c = a % b;
-      a = b;
-      b = c;
-    }
-    return a;
-  }
-  
-  class BlockBuilderBase
-  {
-  protected:
-    Function &m_func;
-    sea_dsa::Graph &m_graph;
-    const DataLayout &m_dl;
-    const TargetLibraryInfo &m_tli;
-    
-    
-    sea_dsa::Cell valueCell (const Value &v);
-    void visitGep (const Value &gep, const Value &base, ArrayRef<Value *> indicies);
-    void visitCastIntToPtr (const Value& dest);
-    
-    bool isSkip (Value &V)
-    {
-      if (!V.getType ()->isPointerTy ()) return true;     
-      // XXX skip if only uses are external functions
-      return false;
-    }
-=======
 // borrowed from SeaHorn
 class __BlockedEdges {
   llvm::SmallPtrSet<const BasicBlock *, 8> m_set;
@@ -149,11 +53,8 @@
   po_iterator_storage(__BlockedEdges &VSet) : Visited(VSet) {}
   po_iterator_storage(const po_iterator_storage &S) : Visited(S.Visited) {}
 
-  bool insertEdge(const BasicBlock *src, const BasicBlock *dst) {
-    if (!Visited.isBlockedEdge(src, dst))
-      return Visited.insert(dst);
-
-    return false;
+  bool insertEdge(Optional<const BasicBlock *> src, const BasicBlock *dst) {
+    return Visited.insert(dst);    
   }
   void finishPostorder(const BasicBlock *bb) {}
 };
@@ -167,7 +68,6 @@
                  std::vector<const BasicBlock *> &out) {
   if (F.isDeclaration() || F.empty())
     return;
->>>>>>> eb298d3a
 
   llvm::SmallVector<std::pair<const BasicBlock *, const BasicBlock *>, 8>
       backEdges;
@@ -313,54 +213,7 @@
   if (isNullConstant(v)) {
     LOG("dsa", errs() << "WARNING: not handled constant: " << v << "\n";);
     return Cell();
-<<<<<<< HEAD
-  
-  }    
-  
-  void IntraBlockBuilder::visitInstruction(Instruction &I)
-  {
-    if (isSkip (I)) return;
-    
-    m_graph.mkCell (I, sea_dsa::Cell (m_graph.mkNode (), 0));
-  }
-  
-  void IntraBlockBuilder::visitAllocaInst (AllocaInst &AI)
-  {
-    using namespace sea_dsa;
-    assert (!m_graph.hasCell (AI));
-    Node &n = m_graph.mkNode ();
-    // -- record allocation site
-    n.addAllocSite(AI);
-    // -- mark node as a stack node
-    n.setAlloca();
-    m_graph.mkCell (AI, Cell (n, 0));
-  }
-  void IntraBlockBuilder::visitSelectInst(SelectInst &SI)
-  {
-    using namespace sea_dsa;
-    if (isSkip (SI)) return;
-    
-    assert (!m_graph.hasCell (SI));
-
-    Cell thenC = valueCell  (*SI.getOperand (1));
-    Cell elseC = valueCell  (*SI.getOperand (2));
-    thenC.unify (elseC);
-    
-    // -- create result cell
-    m_graph.mkCell (SI, Cell (thenC, 0));
-  }
-  
- 
-  void IntraBlockBuilder::visitLoadInst(LoadInst &LI)
-  {
-    using namespace sea_dsa;
-
-    // -- skip read from NULL
-    if (BlockBuilderBase::isNullConstant (*LI.getPointerOperand ()->stripPointerCasts ()))
-      return;
-=======
-  }
->>>>>>> eb298d3a
+  }
 
   if (m_graph.hasCell(v)) {
     Cell &c = m_graph.mkCell(v, Cell());
@@ -507,105 +360,6 @@
   }
 }
 
-<<<<<<< HEAD
-  
-  void IntraBlockBuilder::visitBitCastInst(BitCastInst &I)
-  {
-    if (isSkip (I)) return;
-
-    if (BlockBuilderBase::isNullConstant (*I.getOperand (0)->stripPointerCasts ()))
-      return;  // do nothing if null
-
-    sea_dsa::Cell arg = valueCell  (*I.getOperand (0));
-    assert (!arg.isNull ());
-    m_graph.mkCell (I, arg);
-  }
-  
-  /**
-     Computes an offset of a gep instruction for a given type and a
-     sequence of indicies.
-
-     The first element of the pair is the fixed offset. The second is
-     a gcd of the variable offset.
-   */
-  std::pair<uint64_t, uint64_t> computeGepOffset (Type *ptrTy, ArrayRef<Value *> Indicies,
-						  const DataLayout &dl)
-  {
-    assert (ptrTy->isPointerTy ());
-    
-    Type *Ty = ptrTy;
-    
-    // numeric offset
-    uint64_t noffset = 0;
-
-    // divisor
-    uint64_t divisor = 0;
-
-    Type * srcElemTy = cast<PointerType>(ptrTy)->getElementType();    
-    generic_gep_type_iterator<Value* const*> TI = gep_type_begin (srcElemTy, Indicies);
-    for (unsigned CurIDX = 0, EndIDX = Indicies.size (); CurIDX != EndIDX;
-         ++CurIDX, ++TI)
-    {
-      if (StructType *STy = TI.getStructTypeOrNull())
-      {
-        unsigned fieldNo = cast<ConstantInt> (Indicies [CurIDX])->getZExtValue ();
-        noffset += dl.getStructLayout (STy)->getElementOffset (fieldNo);
-        Ty = STy->getElementType (fieldNo);
-      }
-      else
-      {
-  	if (PointerType *ptrTy = dyn_cast<PointerType>(Ty))
-  	  Ty = ptrTy->getElementType();
-  	else if (SequentialType *seqTy = dyn_cast<SequentialType>(Ty))
-  	  Ty = seqTy->getElementType();
-  	assert(Ty && "Type is neither PointerType nor SequentialType");
-	
-        uint64_t sz = dl.getTypeStoreSize (Ty);
-        if (ConstantInt *ci = dyn_cast<ConstantInt> (Indicies [CurIDX]))
-        {
-          int64_t arrayIdx = ci->getSExtValue ();
-          if (arrayIdx < 0)
-          {
-            errs () << "WARNING: negative GEP index\n";
-            // XXX for now, give up as soon as a negative index is found
-            // XXX can probably do better. Some negative indexes are positive offsets
-            // XXX others are just moving between array cells
-            return std::make_pair (0, 1);
-          }
-          noffset += (uint64_t)arrayIdx * sz;
-        }
-        else
-          divisor = divisor == 0 ? sz : gcd (divisor, sz);
-      }
-    }
-    
-    return std::make_pair (noffset, divisor);
-  }    
-
-  /// Computes offset into an indexed type
-  uint64_t computeIndexedOffset (Type *ty, ArrayRef<unsigned> indecies,
-                                 const DataLayout &dl)
-  {
-    uint64_t offset = 0;
-    for (unsigned idx : indecies)
-    {
-      if (StructType *sty = dyn_cast<StructType> (ty))
-      {
-        const StructLayout *layout = dl.getStructLayout (sty);
-        offset += layout->getElementOffset (idx);
-        ty = sty->getElementType (idx);
-      }
-      else
-      {
-	if (PointerType *ptrTy = dyn_cast<PointerType>(ty))
-	  ty = ptrTy->getElementType();
-	else if (SequentialType *seqTy = dyn_cast<SequentialType>(ty))
-	  ty = seqTy->getElementType();
-	assert(ty);
-	
-        offset += idx * dl.getTypeAllocSize (ty);
-      }
-=======
 void IntraBlockBuilder::visitBitCastInst(BitCastInst &I) {
   if (isSkip(I))
     return;
@@ -642,7 +396,7 @@
       gep_type_begin(ptrTy, Indicies);
   for (unsigned CurIDX = 0, EndIDX = Indicies.size(); CurIDX != EndIDX;
        ++CurIDX, ++TI) {
-    if (StructType *STy = dyn_cast<StructType>(*TI)) {
+    if (StructType *STy = TI.getStructTypeOrNull()) {
       unsigned fieldNo = cast<ConstantInt>(Indicies[CurIDX])->getZExtValue();
       noffset += dl.getStructLayout(STy)->getElementOffset(fieldNo);
       Ty = STy->getElementType(fieldNo);
@@ -662,7 +416,6 @@
         noffset += (uint64_t)arrayIdx * sz;
       } else
         divisor = divisor == 0 ? sz : gcd(divisor, sz);
->>>>>>> eb298d3a
     }
   }
 
@@ -717,34 +470,11 @@
       return;
   }
 
-<<<<<<< HEAD
-    /// JN: I don't understand why we need to create another cell here.
-    ///     Should we remove it? 
-    m_graph.mkCell (I, op);
-
-    // -- update type record
-    Value &v = *I.getInsertedValueOperand ();
-    uint64_t offset = computeIndexedOffset (I.getAggregateOperand ()->getType (),
-                                            I.getIndices (), m_dl);
-    Cell out (op, offset);
-    out.growSize (0, v.getType ());
-    out.addType (0, v.getType ());
-    out.setModified ();
-
-    // -- update link 
-    if (!isSkip (v))
-    {
-      Cell vCell = valueCell  (v);
-      assert (!vCell.isNull ());
-      out.addLink (0, vCell);
-    }
-=======
   assert(!m_graph.hasCell(gep));
   sea_dsa::Node *baseNode = base.getNode();
   if (baseNode->isCollapsed()) {
     m_graph.mkCell(gep, sea_dsa::Cell(baseNode, 0));
     return;
->>>>>>> eb298d3a
   }
 
   auto off = computeGepOffset(ptr.getType(), indicies, m_dl);
@@ -839,22 +569,8 @@
   }
 }
 
-<<<<<<< HEAD
-    if (llvm::isAllocationFn (CS.getInstruction (), &m_tli, true))
-    {
-      assert (CS.getInstruction ());
-      Node &n = m_graph.mkNode ();
-      // -- record allocation site
-      n.addAllocSite(*(CS.getInstruction()));
-      // -- mark node as a heap node
-      n.setHeap();
-      m_graph.mkCell (*CS.getInstruction (), Cell (n, 0));
-      return;  
-    }
-=======
 void IntraBlockBuilder::visitCallSite(CallSite CS) {
   using namespace sea_dsa;
->>>>>>> eb298d3a
 
   if (llvm::isAllocationFn(CS.getInstruction(), &m_tli, true)) {
     assert(CS.getInstruction());
@@ -904,46 +620,6 @@
     }
   }
 
-<<<<<<< HEAD
-    
-    Value *callee = CS.getCalledValue ()->stripPointerCasts ();
-    if (isa<InlineAsm> (callee))
-    {
-      // TODO: handle inline assembly
-    }
-    
-    // TODO: handle variable argument functions
-  }
-  
-  
-  void IntraBlockBuilder::visitMemSetInst (MemSetInst &I)
-  {
-    sea_dsa::Cell dest = valueCell (*(I.getDest()));
-    //assert (!dest.isNull ());    
-    if (!dest.isNull ())
-      dest.setModified();
-    
-    // TODO:    
-    // can also update size using I.getLength ()
-  }
-  
-  static bool hasNoPointerTy (const llvm::Type *t)
-  {
-    if (!t) return true;
-
-    if (t->isPointerTy ()) return false;
-    if (const StructType *sty = dyn_cast<const StructType>(t)) {
-      for (auto it = sty->element_begin(), end = sty->element_end ();
-           it != end; ++it)
-        if (!hasNoPointerTy (*it)) return false;
-    }
-    else if (const PointerType *ptrty = dyn_cast<const PointerType> (t)) {
-      return hasNoPointerTy (ptrty->getElementType ());
-    } else if (const SequentialType *seqty = dyn_cast<const SequentialType> (t)) {
-      return hasNoPointerTy (seqty->getElementType ());
-    }
-    return true;
-=======
   Instruction *inst = CS.getInstruction();
   if (inst && !isSkip(*inst)) {
     Cell &c = m_graph.mkCell(*inst, Cell(m_graph.mkNode(), 0));
@@ -967,7 +643,6 @@
     } else {
       // TODO: handle indirect call
     }
->>>>>>> eb298d3a
   }
 
   Value *callee = CS.getCalledValue()->stripPointerCasts();
@@ -1218,83 +893,6 @@
   );
   // clang-format on
 
-<<<<<<< HEAD
-    std::vector<const BasicBlock *> bbs;
-    revTopoSort (F, bbs);
-    boost::reverse (bbs);
-
-    IntraBlockBuilder intraBuilder (F, g, m_dl, m_tli);
-    InterBlockBuilder interBuilder (F, g, m_dl, m_tli);
-    for (const BasicBlock *bb : bbs) {
-      intraBuilder.visit (*const_cast<BasicBlock*>(bb));
-    }
-    for (const BasicBlock *bb : bbs)
-      interBuilder.visit (*const_cast<BasicBlock*>(bb));
-
-    g.compress ();
-    
-    g.remove_dead ();
-    
-    LOG ("dsa",
-	 // --- Sanity check
-	 for (auto &kv: boost::make_iterator_range(g.scalar_begin(),
-						   g.scalar_end())) 
-	   if (kv.second->isRead() || kv.second->isModified()) 
-	     if (kv.second->getNode ()->getAllocSites().empty ()) {
-	       errs () << "SCALAR " << *(kv.first) << "\n";
-	       errs () << "WARNING: a node has no allocation site\n";
-	     }
-	 for (auto &kv: boost::make_iterator_range(g.formal_begin(),
-						   g.formal_end())) 
-	   if (kv.second->isRead() || kv.second->isModified()) 
-	     if (kv.second->getNode ()->getAllocSites ().empty ()) {
-	       errs () << "FORMAL " << *(kv.first) << "\n";
-	       errs () << "WARNING: a node has no allocation site\n";
-	     }
-	 for (auto &kv: boost::make_iterator_range(g.return_begin(),
-						   g.return_end())) 
-	   if (kv.second->isRead() || kv.second->isModified()) 
-	     if (kv.second->getNode ()->getAllocSites ().empty ()) {
-	       errs () << "RETURN " << kv.first->getName() << "\n";
-	       errs () << "WARNING: a node has no allocation site\n";
-	     }
-	 );
-    
-    LOG ("dsa-local-graph", 
-	 errs () << "### Local Dsa graph after " << F.getName () << "\n";
-	 g.write(errs()));
-    
-  }
-  
-  Local::Local () : 
-    ModulePass (ID), m_dl (nullptr), m_tli (nullptr) {}
-  
-  void Local::getAnalysisUsage (AnalysisUsage &AU) const 
-  {
-    AU.addRequired<TargetLibraryInfoWrapperPass> ();
-    AU.setPreservesAll ();
-  }
-  
-  bool Local::runOnModule (Module &M)
-  {
-    m_dl = &M.getDataLayout ();
-    m_tli = &getAnalysis<TargetLibraryInfoWrapperPass>().getTLI();
-    
-    for (Function &F : M) runOnFunction (F);                
-    return false;
-  }
-  
-  bool Local::runOnFunction (Function &F)
-  {
-    if (F.isDeclaration () || F.empty ()) return false;
-    
-    LOG("progress", errs () << "DSA: " << F.getName () << "\n";);
-    
-    LocalAnalysis la (*m_dl, *m_tli);
-    GraphRef g = std::make_shared<Graph> (*m_dl, m_setFactory);
-    la.runOnFunction (F, *g);
-    m_graphs [&F] = g;
-=======
   LOG("dsa-local-graph",
       errs() << "### Local Dsa graph after " << F.getName() << "\n";
       g.write(errs()));
@@ -1318,7 +916,6 @@
 
 bool Local::runOnFunction(Function &F) {
   if (F.isDeclaration() || F.empty())
->>>>>>> eb298d3a
     return false;
 
   LOG("progress", errs() << "DSA: " << F.getName() << "\n";);
