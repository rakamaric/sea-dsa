--- conflicted
+++ resolved
@@ -221,10 +221,6 @@
   return false;
 }
 
-<<<<<<< HEAD
-static llvm::RegisterPass<sea_dsa::BottomUp>
-X ("seadsa-bu", "Bottom-up DSA pass");
-=======
 BottomUp::BottomUp() : ModulePass(ID), m_dl(nullptr), m_tli(nullptr) {}
 
 void BottomUp::getAnalysisUsage(AnalysisUsage &AU) const {
@@ -262,5 +258,4 @@
 } // namespace sea_dsa
 
 static llvm::RegisterPass<sea_dsa::BottomUp> X("seadsa-bu",
-                                               "Bottom-up DSA pass");
->>>>>>> c4d31cf8
+                                               "Bottom-up DSA pass");