--- conflicted
+++ resolved
@@ -193,40 +193,6 @@
         cloneAndResolveArguments(dsaCS, calleeG, callerG, m_noescape);
       }
 
-<<<<<<< HEAD
-      // -- store the simulation maps from the SCC
-      for (auto &callRecord : *cgn) {
-        ImmutableCallSite CS(callRecord.first);
-        DsaCallSite dsaCS(CS);
-        const Function *callee = dsaCS.getCallee();
-        if (!callee || callee->isDeclaration() || callee->empty())
-          continue;
-
-        assert(graphs.count(dsaCS.getCaller()) > 0);
-        assert(graphs.count(dsaCS.getCallee()) > 0);
-
-        Graph &callerG = *(graphs.find(dsaCS.getCaller())->second);
-        Graph &calleeG = *(graphs.find(dsaCS.getCallee())->second);
-
-        SimulationMapperRef sm(new SimulationMapper());
-        bool res = Graph::computeCalleeCallerMapping(dsaCS, calleeG, callerG,
-                                                     *sm, do_sanity_checks);
-        if (!res) {
-          continue;
-          // llvm_unreachable("Simulation mapping check failed");
-        }
-        m_callee_caller_map.insert(std::make_pair(dsaCS.getInstruction(), sm));
-
-        if (do_sanity_checks) {
-          // Check the simulation map is a function
-          if (!sm->isFunction())
-            errs() << "ERROR: simulation map for " << *dsaCS.getInstruction()
-                   << " is not a function!\n";
-          // Check that all nodes in the callee are mapped to one
-          // node in the caller graph
-          checkAllNodesAreMapped(*callee, calleeG, *sm);
-        }
-=======
       if (m_computeSimMap) {
 	// -- store the simulation maps from the SCC
 	for (auto &callRecord : *cgn) {
@@ -261,7 +227,6 @@
 	    checkAllNodesAreMapped(*callee, calleeG, *sm);
 	  }
 	}
->>>>>>> 56fcf763
       }
     }
 
