--- conflicted
+++ resolved
@@ -94,8 +94,7 @@
   // check the cache
   auto it = m_map.find(&n);
   if (it != m_map.end()) {
-<<<<<<< HEAD
-    Node &nNode = *(it->second.first);
+    Node &nNode = *(it->second.first->getNode());
     const CachingLevel cachedLevel = it->second.second;
 
     // If cloning was done in a more restricted case before,
@@ -103,13 +102,6 @@
     // It may happen that the same node is being cloned multiple times, each
     // with a different onlyAllocSite.
     if (currentLevel > cachedLevel) {
-=======
-    Node &nNode = *(it->second->getNode());
-    // if alloca are stripped but this call forces them,
-    // then ensure that all allocas of n are copied over to nNode
-    if (m_strip_allocas && forceAlloca &&
-        nNode.getAllocSites().size() < n.getAllocSites().size()) {
->>>>>>> 0b76da8e
       for (const llvm::Value *as : n.getAllocSites()) {
         if (onlyAllocSite && as != onlyAllocSite)
           continue;
